--- conflicted
+++ resolved
@@ -159,23 +159,14 @@
             let index = 1;
             data.map((semester, sem_num)=> {
               ReactDOM.render(semester.map((course)=> {
-<<<<<<< HEAD
-                let courseReqs = ''
-                if(course['settled'].length > 0) courseReqs = course['settled'].join(',') + ',';
-                return (
-                <li key={course["id"]} id={course["id"]} className={"course-display " + course["semester"]} dist_area={course["dist_area"]} reqs={courseReqs}>
+                return(
+                <li key={course["id"]} id={course["id"]} className={"course-display " + course["semester"]} dist_area={course["dist_area"]}>
                   <span className="grip-dots"></span>
                   <div className="course-content">
-                  <p className="course-name">{course["name"]}</p><i className="fas fa-times-circle delete-course"></i>
-                  <p className="course-title">{course["title"]}</p>
+                    <p className="course-name">{course["name"]}</p><i className="fas fa-times-circle delete-course"></i>
+                    <p className="course-title">{course["title"]}</p>
                   </div>
-=======
-                return <li key={course["id"]} id={course["id"]} className={"course-display " + course["semester"]} dist_area={course["dist_area"]}>
-                <p className="course-name">{course["name"]}</p><i className="fas fa-times-circle delete-course"></i>
-                <p className="course-title">{course["title"]}</p>
->>>>>>> e1333671
-                </li>
-                )
+                </li>)
               }), document.getElementById('sem' + index))
               semester.map((course, course_index) => {
                 $('.semester').eq(sem_num).find('li').eq(course_index).data('reqs', course['settled'])
@@ -252,29 +243,19 @@
             ReactDOM.render(
               data.map((course)=> {
                 let termCode = convertSemToTermCode(course["semester_list"][course["semester_list"].length - 1]);
-<<<<<<< HEAD
                 return (
-                <li key={course["id"]} id={course["id"]} className={"course-display " + course["semester"]} dist_area={course["dist_area"]} reqs="">
-                <span className="grip-dots"></span>
-                <div className="course-content">
-                  <p className="course-name">{course["listing"]}</p>
-                  <i className="fas fa-times-circle delete-course"></i>
-                  <a href={"https://registrar.princeton.edu/course-offerings/course_details.xml?courseid=" + course["id"] + "&term=" + termCode} target="_blank"><i className="fas fa-info-circle fa-lg fa-fw course-info"></i></a>
-                  <a href={"https://reg-captiva.princeton.edu/chart/index.php?terminfo=" + termCode + "&courseinfo=" + course["id"]} target="_blank"><i className="fas fa-chart-bar fa-lg fa-fw course-eval"></i></a>
-                  <p className="course-title">{course["title"]}</p>
-                  <p className="course-semester">{"Previously offered in " + convertSemListToReadableForm(course["semester_list"])}</p>
-                </div>
-                </li>)
-=======
-                return <li key={course["id"]} id={course["id"]} className={"course-display " + course["semester"]} dist_area={course["dist_area"]}>
-                <p className="course-name">{course["listing"]}</p>
-                <i className="fas fa-times-circle delete-course"></i>
-                <a href={"https://registrar.princeton.edu/course-offerings/course_details.xml?courseid=" + course["id"] + "&term=" + termCode} target="_blank"><i className="fas fa-info-circle fa-lg fa-fw course-info"></i></a>
-                <a href={"https://reg-captiva.princeton.edu/chart/index.php?terminfo=" + termCode + "&courseinfo=" + course["id"]} target="_blank"><i className="fas fa-chart-bar fa-lg fa-fw course-eval"></i></a>
-                <p className="course-title">{course["title"]}</p>
-                <p className="course-semester">{"Previously offered in " + convertSemListToReadableForm(course["semester_list"])}</p>
+                <li key={course["id"]} id={course["id"]} className={"course-display " + course["semester"]} dist_area={course["dist_area"]}>
+                  <span className="grip-dots"></span>
+                  <div className="course-content">
+                    <p className="course-name">{course["listing"]}</p>
+                    <i className="fas fa-times-circle delete-course"></i>
+                    <a href={"https://registrar.princeton.edu/course-offerings/course_details.xml?courseid=" + course["id"] + "&term=" + termCode} target="_blank"><i className="fas fa-info-circle fa-lg fa-fw course-info"></i></a>
+                    <a href={"https://reg-captiva.princeton.edu/chart/index.php?terminfo=" + termCode + "&courseinfo=" + course["id"]} target="_blank"><i className="fas fa-chart-bar fa-lg fa-fw course-eval"></i></a>
+                    <p className="course-title">{course["title"]}</p>
+                    <p className="course-semester">{"Previously offered in " + convertSemListToReadableForm(course["semester_list"])}</p>
+                  </div>
                 </li>
->>>>>>> e1333671
+                )
             }),
             document.getElementById('display-courses')
             )
