import React, { Component } from 'react';
import ReactDOM from 'react-dom';
import './Courses.css';
import './Requirements.css';
import $ from 'jquery';
import jQuery from 'jquery';
import 'dragula/dist/dragula.css';
import 'react-treeview/react-treeview.css';
import TreeView from 'react-treeview/lib/react-treeview.js';

import {toggleSettle} from './Requirements';
import {populateReqTree} from './Requirements';
import {makeNodesClickable} from './Requirements';

var dragula = require('react-dragula');
var current_request = null;

// setting up ajax request with csrf
function getCookie(name) {
    var cookieValue = null;
    if (document.cookie && document.cookie !== '') {
        var cookies = document.cookie.split(';');
        for (var i = 0; i < cookies.length; i++) {
            var cookie = jQuery.trim(cookies[i]);
            // Does this cookie string begin with the name we want?
            if (cookie.substring(0, name.length + 1) === (name + '=')) {
                cookieValue = decodeURIComponent(cookie.substring(name.length + 1));
                break;
            }
        }
    }
    return cookieValue;
}
var csrftoken = getCookie('csrftoken');
function csrfSafeMethod(method) {
    // these HTTP methods do not require CSRF protection
    return (/^(GET|HEAD|OPTIONS|TRACE)$/.test(method));
}
$.ajaxSetup({
    beforeSend: function(xhr, settings) {
        if (!csrfSafeMethod(settings.type) && !this.crossDomain) {
            xhr.setRequestHeader("X-CSRFToken", csrftoken);
        }
    }
});

let addPopover = function(courseId) {
  let addedCourses = $(".semester").find("[id=" + courseId +"]");
  addedCourses.each(function() {
    // Add content to the popover
    let courseName = $(this).find(".course-name").text();
    let courseTitle = $(this).find(".course-title").text();
    $(this).attr("title", courseName);
    $(this).attr("data-html", "true");
    if (addedCourses.length > 1) {
      $(this).attr("data-content", courseTitle + "<br><span class='popover-warning'>Note: course already added</span>");
    } else {
      $(this).attr("data-content", courseTitle);
    }
    // Show the popover when it's hovered over
    $(this).popover({ trigger: "manual" , html: true, animation: true})
    .on("mouseenter", function() {
        var _this = this;
        $(this).popover("show");
        $(".popover").on("mouseleave", function() {
            $(_this).popover("hide");
        });
    }).on("mouseleave", function() {
        var _this = this;
        setTimeout(function() {
            if (!$(".popover:hover").length) {
                $(_this).popover("hide");
            }
        }, 100);
    });
  });
}

// get requirements from existing schedule
function renderRequirements(){
  $.ajax({
      url: "/api/v1/get_requirements/",
      datatype: 'json',
      type: 'GET',
      cache: true,
      success: function(data) {
        console.info(data)
        if (data !== null) {
          // there are 3 fields to the data output, the 2nd indexed field contains the requirements json which we display
          data = data.map((mainReq)=>{
            // if mainReq is not an array, then it is just the name of the major
            if(!Array.isArray(mainReq)) return mainReq
            return mainReq[2];
          });
          ReactDOM.render(
           data.map((mainReq, index)=>{
              if(!(typeof mainReq === "object")) return(<div style={{padding: '5px'}}>The {mainReq} major is not supported yet.</div>)
              let finished = ''
              if((mainReq['min_needed'] === 0 && mainReq['count'] >= 0) || 
                (mainReq['min_needed'] > 0 && mainReq['count'] >= mainReq['min_needed']))
                  finished='req-done';
              let mainReqLabel = <span>
                                    <div className='my-arrow root-arrow'></div>
                                    {mainReq.name}
                                 </span>
              return <TreeView key={index} itemClassName={"tree-root " + finished} childrenClassName="tree-sub-reqs" nodeLabel={mainReqLabel}>{populateReqTree(mainReq)}</TreeView>
            }),
            document.getElementById('requirements')
          );
          makeNodesClickable();
        }
      }
  });
}

/* Converts semester to term code */
function convertSemToTermCode(sem) {
  let code = "1";
  if (sem[0] === "f") {
    code += (parseInt(sem.slice(1)) + 1).toString() + "2";
  } else {
    code += sem.slice(1) + "4";
  }
  return code;
}

/* Converts semester list to human readable form, using the two most recent semesters */
function convertSemListToReadableForm(semList) {
  // Sort semester list according to when they happened
  semList.sort(function(sem1, sem2){
    let yearCmp = parseInt(sem1.slice(1)) - parseInt(sem2.slice(1));
    if (yearCmp !== 0) return yearCmp;
    else if (sem1[0] === "s" && sem2[0] === "f") return -1;
    else if (sem1[0] === "f" && sem2[0] === "s") return 1;
    else return 0;
  });

  // Convert to readable form
  let result = "";
  for (let index = Math.max(0, semList.length - 2); index < semList.length; index++) {
    result += convertSemToReadableForm(semList[index]);
    if (index !== semList.length - 1) result += ", ";
  }
  return result;
}

/* Helper function to convert a semester into readable form */
function convertSemToReadableForm(sem) {
  if (sem[0] === "f") {
    return "Fall 20" + sem.slice(1);
  } else {
    return "Spring 20" + sem.slice(1);
  }
}

export function returnSearchList(data){
  return data.map((course)=> {
                let termCode = convertSemToTermCode(course["semester_list"][course["semester_list"].length - 1]);
                return <li key={course["id"]} id={course["id"]} className={"course-display " + course["semester"]} dist_area={course["dist_area"]}>
                <p className="course-name">{course["listing"]}</p>
                <i className="fas fa-times-circle delete-course"></i>
                <a href={"https://registrar.princeton.edu/course-offerings/course_details.xml?courseid=" + course["id"] + "&term=" + termCode} target="_blank"><i className="fas fa-info-circle fa-lg fa-fw course-info"></i></a>
                <a href={"https://reg-captiva.princeton.edu/chart/index.php?terminfo=" + termCode + "&courseinfo=" + course["id"]} target="_blank"><i className="fas fa-chart-bar fa-lg fa-fw course-eval"></i></a>
                <p className="course-title">{course["title"]}</p>
                <p className="course-semester">{"Previously offered in " + convertSemListToReadableForm(course["semester_list"])}</p>
                </li>
              })
}

// gets current enrolled courses and sends post request
export function updateSchedule(){
  let added_courses = document.querySelectorAll(".semester");
  let courses_taken = [];
  let i = 0;
  added_courses.forEach(function (semester, sem_num){
    courses_taken.push([]);
    semester.childNodes.forEach(function(course, course_index){
      if(typeof course.innerHTML !== 'undefined'){
        let course_entry = {}
        course_entry["id"] = course.id;
        course_entry["settled"] = $('.semester').eq(sem_num).find('li').eq(course_index).data('reqs');
        courses_taken[i].push(course_entry);
        addPopover(course.id);
      }
    })
    i++;
  });
  courses_taken = JSON.stringify(courses_taken);
  $.ajax({
    url: "/api/v1/update_schedule/",
    type: 'POST',
    data: courses_taken,
    success: function(){
      // update requirements display
      renderRequirements();
    }
  });
}

class Search extends Component {
  constructor() {
    super();
    this.state = {
      search: '',
      data: []
    };
    // initializes search result number (indicates to user that they can search)
    ReactDOM.render(<span id='search-count-num'>0</span>,document.getElementById('search-count'))

    // render data on startup
    // get existing schedule and populate semesters
    $.ajax({
        url: "/api/v1/get_schedule/",
        datatype: 'json',
        type: 'GET',
        cache: true,
        success: function(data) {
          if (data !== null) {
            let index = 1;
            data.map((semester, sem_num)=> {
              ReactDOM.render(semester.map((course)=> {
                return <li key={course["id"]} id={course["id"]} className={"course-display " + course["semester"]} dist_area={course["dist_area"]}>
                <p className="course-name">{course["name"]}</p><i className="fas fa-times-circle delete-course"></i>
                <p className="course-title">{course["title"]}</p>
                </li>
              }), document.getElementById('sem' + index))
              semester.map((course, course_index) => {
                $('.semester').eq(sem_num).find('li').eq(course_index).data('reqs', course['settled'])
                addPopover(course["id"]);
              })
              index++;
            });
            // assign delete listeners
            $(".delete-course").click(function() {
              let course = $(this).parent();
              course.popover("hide");
              course.remove();
              updateSchedule();
            });
          }
          // get requirements from existing schedule
          updateSchedule();
        }
    });

    // select containers to make items draggable
    let draggableItems = $(".semester").get();
    draggableItems.push($("#display-courses")[0]);
    let drake = dragula(draggableItems, {
      copy: function(el, source){return el.parentElement.id === "display-courses";},
      accepts: function(el, target){
        return target.className === "semester";}
    });

    // tells react to post updated course schedule when an item is dropped
    drake.on('drop', function(el){
      // assigns delete listener to dropped item
      $('#semesters').find('[id=' + el.id + ']').each(function(index) {
        let course = $(this);
        // initializes req list for each dropped item
        if(course.data('reqs') === undefined) course.data('reqs', [])
        if($(this).parent().hasClass('semester')){
          course.find(".delete-course").click(function(){
            course.popover("hide");
            course.remove();
            updateSchedule();
          });
        }
      });
      updateSchedule();
    });
  }

  // is called whenever search query is modified
  updateSearch(event) {
    // clear search before loading new courses
    ReactDOM.unmountComponentAtNode(document.getElementById('display-courses'));
    $('#spinner').css('display', 'inline-block');
    this.setState({search: event.target.value});
    let search_query = event.target.value;
    // makes sure that there is always an argument after load_courses, $ is dummy arg
    if(search_query === '') search_query = "$"
    // get request, renders list of courses received
    
    current_request = $.ajax({
        url: "/api/v1/get_courses/" + search_query,
        datatype: 'json',
        type: 'GET',
        cache: true,
        beforeSend : function() {
          // 4 checks if the request is already finished
          if (current_request !== null && current_request.readyState !== 4) {
              current_request.abort();
          }
        },
        success: function(data) {
          if(search_query === this.state.search || search_query === '$') {
            this.setState({data: data});
            // Render search results
<<<<<<< HEAD
            ReactDOM.render(returnSearchList(data), document.getElementById('display-courses'))
            ReactDOM.render(<span id='search-count'>{data.length} Search Results</span>, document.getElementById('search-count'))
=======
            ReactDOM.render(
              data.map((course)=> {
                let termCode = convertSemToTermCode(course["semester_list"][course["semester_list"].length - 1]);
                return <li key={course["id"]} id={course["id"]} className={"course-display " + course["semester"]} dist_area={course["dist_area"]}>
                <p className="course-name">{course["listing"]}</p>
                <i className="fas fa-times-circle delete-course"></i>
                <a href={"https://registrar.princeton.edu/course-offerings/course_details.xml?courseid=" + course["id"] + "&term=" + termCode} target="_blank"><i className="fas fa-info-circle fa-lg fa-fw course-info"></i></a>
                <a href={"https://reg-captiva.princeton.edu/chart/index.php?terminfo=" + termCode + "&courseinfo=" + course["id"]} target="_blank"><i className="fas fa-chart-bar fa-lg fa-fw course-eval"></i></a>
                <p className="course-title">{course["title"]}</p>
                <p className="course-semester">{"Offered in " + convertSemListToReadableForm(course["semester_list"])}</p>
                </li>
              }),
            document.getElementById('display-courses')
            )
            ReactDOM.render(<span id='search-count-num'>{data.length}</span>, document.getElementById('search-count'))
            $('#spinner').css('display', 'none');
>>>>>>> 842bacf3
          }
        }.bind(this)
    });

  }
  render()
  { 
    return (
        <div>
        <input type = "text" 
          placeholder = 'Search Courses'
          value={this.state.search}
          onChange={this.updateSearch.bind(this)}
          className="form-control"
          autoFocus/>
        </div>
      )
  }
}

export default Search;<|MERGE_RESOLUTION|>--- conflicted
+++ resolved
@@ -297,27 +297,8 @@
           if(search_query === this.state.search || search_query === '$') {
             this.setState({data: data});
             // Render search results
-<<<<<<< HEAD
             ReactDOM.render(returnSearchList(data), document.getElementById('display-courses'))
             ReactDOM.render(<span id='search-count'>{data.length} Search Results</span>, document.getElementById('search-count'))
-=======
-            ReactDOM.render(
-              data.map((course)=> {
-                let termCode = convertSemToTermCode(course["semester_list"][course["semester_list"].length - 1]);
-                return <li key={course["id"]} id={course["id"]} className={"course-display " + course["semester"]} dist_area={course["dist_area"]}>
-                <p className="course-name">{course["listing"]}</p>
-                <i className="fas fa-times-circle delete-course"></i>
-                <a href={"https://registrar.princeton.edu/course-offerings/course_details.xml?courseid=" + course["id"] + "&term=" + termCode} target="_blank"><i className="fas fa-info-circle fa-lg fa-fw course-info"></i></a>
-                <a href={"https://reg-captiva.princeton.edu/chart/index.php?terminfo=" + termCode + "&courseinfo=" + course["id"]} target="_blank"><i className="fas fa-chart-bar fa-lg fa-fw course-eval"></i></a>
-                <p className="course-title">{course["title"]}</p>
-                <p className="course-semester">{"Offered in " + convertSemListToReadableForm(course["semester_list"])}</p>
-                </li>
-              }),
-            document.getElementById('display-courses')
-            )
-            ReactDOM.render(<span id='search-count-num'>{data.length}</span>, document.getElementById('search-count'))
-            $('#spinner').css('display', 'none');
->>>>>>> 842bacf3
           }
         }.bind(this)
     });
