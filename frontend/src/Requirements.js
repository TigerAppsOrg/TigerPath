import React, { Component } from 'react';
import ReactDOM from 'react-dom';
import './Requirements.css';
import $ from 'jquery';
import 'react-treeview/react-treeview.css';
import TreeView from 'react-treeview/lib/react-treeview.js';

import {updateSchedule} from './Search';
import {returnSearchList} from './Search';

// settles course and runs verifier to update
export function toggleSettle(course, path_to, settle){
  let allCoursesOnSchedule = $("#semesters").find("p:contains('" + course + "')").parent();
  let courseOnScheduleAssigned = '';
  let courseOnScheduleNotAssigned = '';
  // checks for duplicates on course schedule and grabs courses that do not have the path and courses that do have the path
  allCoursesOnSchedule.each(function(){
    if($(this).data('reqs').map((path)=>{
      return path.split('//').slice(0,3).join('//')
    }).indexOf(path_to.split('//').slice(0,3).join('//')) === -1) courseOnScheduleNotAssigned = $(this);
    else
      courseOnScheduleAssigned = $(this);
  });
  if(settle) {
    // find course in schedule, attach req path to the course, and update schedule
    courseOnScheduleNotAssigned.data('reqs').push(path_to);
  }
  else {
    courseOnScheduleAssigned.data('reqs').splice(courseOnScheduleAssigned.data('reqs').indexOf(path_to), 1)
  }
  updateSchedule();
}

function getHash(stringName) {
  return stringName.split("").reduce(function(a,b){a=((a<<5)-a)+b.charCodeAt(0);return a&a},0);
}

<<<<<<< HEAD
export function getReqCourses(req_path){
=======
function getReqCourses(req_path){
  var filterText = 'Satisfying: ' + req_path.split('//').pop();
  $('#search-text').val(filterText);
>>>>>>> 02944185
  $('#spinner').css('display', 'inline-block');
  $.ajax({
      // the slashes messes up the url
      url: "/api/v1/get_req_courses/" + req_path.replace(/\/\//g, '$'),
      datatype: 'json',
      type: 'GET',
      cache: true,
      success: function(data) {
        ReactDOM.render(returnSearchList(data), document.getElementById('display-courses'));
        ReactDOM.render(<span id='search-count-num'>{data.length}</span>, document.getElementById('search-count'));
        $('#spinner').css('display', 'none');
      }
    });
}

// traverses req tree to display when updating reqlist
export function populateReqTree(reqTree){
  return(reqTree['req_list'].map((requirement)=>{
      // treeview key is not needed but assigning here to prevent error in console, this function creates a hash from the name
      let treeHash = getHash(requirement['name'])
      let finished = '';
      if((requirement['min_needed'] === 0 && requirement['count'] >= 0) ||
        (requirement['min_needed'] > 0 && requirement['count'] >= requirement['min_needed']))
          finished='req-done';
      if(requirement['count'] === 0 && requirement['min_needed'] === 0) finished='req-neutral'
      let tag = '';
      if(requirement['min_needed'] === 0) tag = requirement['count'];
      else tag = requirement['count'] + '/' + requirement['min_needed'];
      let popoverContent = '<button type="button" class="btn btn-light btn-sm btn-block searchByReq"><i class="fa fa-search"></i>Find Satisfying Courses</button>';
      popoverContent += '<div class="popoverContentContainer">';
      if(requirement.explanation) {
        popoverContent += '<p>' + requirement.explanation.split('\n').join('<br>') + '</p>'
      }
      popoverContent += '</div>';
      let reqLabel = <div className='reqLabel' 
                      reqpath={requirement['path_to']} 
                      title={'<span>' + requirement['name'] + '</span>'} 
                      data-content={popoverContent}>
                          <div className='my-arrow'></div>
                          <span className='reqName'>{requirement['name']}</span>
                          <span className='reqCount'>{tag}</span>
<<<<<<< HEAD
                       </div>;
      if('req_list' in requirement) { 
=======
                       </span>;
      if('req_list' in requirement) {
>>>>>>> 02944185
        return(<TreeView key={treeHash} nodeLabel={reqLabel} itemClassName={finished}>{populateReqTree(requirement)}</TreeView>);
      }
      else {
        return (
                <TreeView key={treeHash} itemClassName={finished}  nodeLabel={reqLabel}>
                {requirement['settled'].map((course, index)=>{
                  return(<li key={index} className='settled' onClick={(e)=>{toggleSettle(course, requirement['path_to'], false)}}>{course}</li>);
                })}
                {requirement['unsettled'].map((course, index)=>{
                  return(<li key={index} className='unsettled text-muted' onClick={(e)=>{toggleSettle(course, requirement['path_to'], true)}}>{course}</li>);
                })}
                </TreeView>
              );
      }
    }));
}

// makes the entire node (not just the arrow) clickable to collapse/uncollapse a node
// removes arrows added by library (their listeners cause bugs) and readd them
export function makeNodesClickable(){
  // arrows kept getting deleted when updating for some reason, this makes sure they stay
  $('.tree-view_arrow').not('.my-arrow').remove()
  $('.my-arrow').addClass('tree-view_arrow')
  $('.tree-view_item').each(function(){
    $(this).unbind().click(function(){
      let arrowCollapsedClass = 'tree-view_arrow-collapsed'
      let treeCollapsedClass = 'tree-view_children-collapsed'
      let arrowItem = $(this).find('.tree-view_arrow');
      if(arrowItem.hasClass(arrowCollapsedClass)){
        arrowItem.removeClass(arrowCollapsedClass);
        $(this).parent().find('.tree-view_children').removeClass(treeCollapsedClass);
      }
      else {
        arrowItem.addClass(arrowCollapsedClass);
        $(this).parent().find('.tree-view_children').addClass(treeCollapsedClass);
      }
    })
  });
}
// adds popovers to reqs
export function addReqPopovers(){
  $('.reqLabel').each(function(){
    // show popover when it's hovered over
    $(this).popover({
      trigger: 'manual',
      html: true,
      animation: true,
      boundary: 'viewport',
      template: '<div class="popover req-popover" role="tooltip"><div class="arrow"></div><h3 class="popover-header"></h3><div class="popover-body"></div></div>'
    })
    .on('mouseenter', function(){
      var _this = this;
      $(this).popover('show');
      $('body').off('click', '.searchByReq').on('click', '.searchByReq', () => {getReqCourses($(this).attr('reqpath'))});
      $('.popover').on('mouseleave', function(){
        $(_this).popover('hide');
      });
    }).on('mouseleave', function(){
      var _this = this;
      setTimeout(function() {
        if(!$('.popover:hover').length) {
          $(_this).popover('hide');
        }
      }, 100);
    });
  });
}<|MERGE_RESOLUTION|>--- conflicted
+++ resolved
@@ -35,13 +35,9 @@
   return stringName.split("").reduce(function(a,b){a=((a<<5)-a)+b.charCodeAt(0);return a&a},0);
 }
 
-<<<<<<< HEAD
 export function getReqCourses(req_path){
-=======
-function getReqCourses(req_path){
   var filterText = 'Satisfying: ' + req_path.split('//').pop();
   $('#search-text').val(filterText);
->>>>>>> 02944185
   $('#spinner').css('display', 'inline-block');
   $.ajax({
       // the slashes messes up the url
@@ -83,13 +79,8 @@
                           <div className='my-arrow'></div>
                           <span className='reqName'>{requirement['name']}</span>
                           <span className='reqCount'>{tag}</span>
-<<<<<<< HEAD
-                       </div>;
-      if('req_list' in requirement) { 
-=======
-                       </span>;
-      if('req_list' in requirement) {
->>>>>>> 02944185
+                      </div>;
+      if ('req_list' in requirement) {
         return(<TreeView key={treeHash} nodeLabel={reqLabel} itemClassName={finished}>{populateReqTree(requirement)}</TreeView>);
       }
       else {
@@ -129,6 +120,7 @@
     })
   });
 }
+
 // adds popovers to reqs
 export function addReqPopovers(){
   $('.reqLabel').each(function(){
