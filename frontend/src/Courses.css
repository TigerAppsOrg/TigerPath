--- conflicted
+++ resolved
@@ -43,23 +43,12 @@
 	display:none;
 }
 
-<<<<<<< HEAD
-#display-courses li:hover,
-.semesters li:hover{
-  cursor: grab;
-}
-
-#display-courses li:active,
-.semesters li:active{
-  cursor: grabbing !important;
-=======
 li:hover{
   cursor: grab;
 }
 
 li:active {
   cursor: grabbing;
->>>>>>> da07b31e
 }
 
 /* courses in search results */
@@ -120,12 +109,9 @@
 
 .delete-course:hover {
   color: #e74c3c;
-<<<<<<< HEAD
   cursor: pointer;
-=======
 }
 
 .popover-warning {
   color: #e74c3c;
->>>>>>> da07b31e
 }