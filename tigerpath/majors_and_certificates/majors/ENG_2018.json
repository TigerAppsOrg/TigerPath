--- conflicted
+++ resolved
@@ -1,392 +1,387 @@
-{
-  "type": "Major",
-  "name": "English",
-  "code": "ENG",
-  "degree": "AB",
-  "year": 2018,
-  "explanation": "English concentrators must take a total of 10 courses: the Junior Seminar (JRS), and nine departmental courses. The Junior Seminar is a topical introduction to research methods in the discipline, and prepares students for their independent work. Of the remaining nine required courses, one is in Literary and Cultural History (LCH); these courses ask questions about tradition and transmission over longer periods, and provide background for more specialized study. Five courses meet distribution requirements, and three more are additional ENG or ENG cross-listed courses.",
-  "urls": [
-    "https://ua.princeton.edu/academic-units/department-english",
-    "https://english.princeton.edu/undergraduate/program"
-  ],
-  "contacts": [
-    {
-      "type": "Chair",
-      "name": "Simon Gikandi",
-      "email": "sgikandi@princeton.edu"
-    },
-    {
-      "type": "Director of Undergraduate Studies",
-      "name": "Tamsen O. Wolff",
-      "email": "twolff@princeton.edu"
-    }
-  ],
-  "req_list": [
-    {
-      "name": "Prerequisites",
-      "max_counted": 1,
-      "min_needed": 1,
-      "explanation": "There are no specific prerequisite courses for the concentration in English, but prospective concentrators should take at least one course in English in the first and second years. The department offers several 200-level Gateway Courses each year, both lectures and seminars, which are a particularly good way to begin, although they can be taken at any time.",
-      "double_counting_allowed": true,
-      "course_list": [
-        "ENG 2*"
-      ]
-    },
-    {
-      "name": "Distribution Requirements",
-      "max_counted": 1,
-      "min_needed": "ALL",
-      "explanation": "Departmental distribution requirements ensure breadth in each concentrator's program of study. Everyone must take at least one course in each of the following areas for a total of 10 courses: Literary and Cultural History (LCH), Literature and Culture before 1700 (pre-1700), Literature and Culture from 1700-1900 (1700-1900), Literature and Culture from 1900-present (post-1900), Difference and Diversity (D&D), Theory and Criticism provides tools for thinking critically across all these periods, identities, and genres (T&C), Junior Seminar (ENG 300), Three additional ENG or ENG cross-listed courses.",
-      "req_list": [
-        {
-          "name": "Literary and Cultural History",
-          "max_counted": 1,
-          "min_needed": 1,
-          "explanation": "<i>Editor's Note: This does not represent a comprehensive list of courses that fulfill this requirement as courses change from semester to semester. Some courses may fulfill different requirements depending on their content each semester.</i>\n\nLiterary and Cultural History (LCH) courses ask questions about tradition and transmission over longer periods, and provide background for more specialized study.",
-          "course_list": [
-            "ENG 200: Literary History",
-            "ENG 301:	Word Love: A History of English for Readers",
-            "ENG 353: Melodrama, from Uncle Tom's Cabin to Grey's Anatomy",
-            "ENG 415/JRN 415/COM 446: Topics in Literature and Ethics: Imagining Human Rights",
-            "AAS 353/ENG 352: African American Literature: Origins to 1910",
-            "COM 339/ECS 351/ENG 239/HUM 399: Politcal Novel and Cinema"
-          ]
-        },
-        {
-          "name": "Literature and Culture before 1700",
-          "max_counted": 1,
-          "min_needed": 1,
-          "explanation": "<i>Editor's Note: This does not represent a comprehensive list of courses that fulfill this requirement as courses change from semester to semester. Some courses may fulfill different requirements depending on their content each semester.</i>",
-          "course_list": [
-            "ENG 310/MED 210: The Old English Period",
-            "ENG 311/MED 309: The Medieval Period",
-            "ENG 312/MED 312: Chaucer",
-            "ENG 313/MED 315/COM 358: Worlds Made with Words: Select Old English Literature",
-            "ENG 320/THR 310: Shakespeare I",
-            "ENG 321: Shakespeare II",
-            "ENG 325: Milton",
-            "ENG 326: The 17th Century: Tolerance and Its Critics",
-            "ENG 327/GSS 410: The English Drama to 1700",
-            "ENG 328: Topics in the Renaissance: Erotic Poetry",
-            "ENG 381: Laughter, Vice and Delusion: Satire and Satirists, 1500‐1700",
-            "ENG 390/COM 392/HUM 390: Bible as Literature",
-            "ENG 400/MED 400: Touching Books: An Introduction to the History of the Book",
-            "ENG 421/MED 421: Beowulf",
-            "ENG 448/THR 448/HUM 448/COM 440: Early Modern Amsterdam",
-            "COM 212/THR 212/ENG 425: Learning Shakespeare by Doing",
-            "COM 345/JDS 345/ENG 246: One Text, Many Angles: Merchant of Venice",
-            "HUM 320/HIS 346/MED 322/ENG 233: Making Medieval Worlds: Methods and Materials",
-            "REL 350/ENG 442/CLA 352/HIS 353: God, Satan, Goddesses, and Monsters: How Their Stories Play in Art, Culture, and Politics"
-          ]
-        },
-        {
-          "name": "Literature and Culture from 1700-1900",
-          "max_counted": 1,
-          "min_needed": 1,
-          "explanation": "<i>Editor's Note: This does not represent a comprehensive list of courses that fulfill this requirement as courses change from semester to semester. Some courses may fulfill different requirements depending on their content each semester.</i>",
-          "course_list": [
-            "ENG 202: The American Short Story from Irving to Wharton",
-            "ENG 339: Topics in 18th-Century Literature: Jane Austin",
-            "ENG 340: Romanticism and the Age of Revolution",
-            "ENG 341: The Later Romantics",
-            "ENG 345: Nineteenth-Century Fiction",
-            "ENG 385: Children's Literature",
-            "ENG 350: Literature of the American Renaissance, 1820‐1860",
-            "ENG 351: American Literature: 1865‐1930",
-            "ENG 357: Topics in American Literature: Henry James and William Faulkner",
-            "ENG 411/AAS 413/AMS 411: Major Authors: Emerson & Douglass",
-            "ENG 432/HUM 433: Fashioning the Self, Rendering Others: Literary and Visual Portraiture, 18th C to the Present",
-            "AAS 353/ENG 352: African American Literature: Origins to 1910",
-            "COM 372/ENG 303: The Gothic Tradition",
-            "COM 421/ENG 241: Lyric Language and Form I: Renaissance to Romantic"
-          ]
-        },
-        {
-          "name": "Literature and Culture from 1900-Present",
-          "max_counted": 1,
-          "min_needed": 1,
-          "explanation": "<i>Editor's Note: This does not represent a comprehensive list of courses that fulfill this requirement as courses change from semester to semester. Some courses may fulfill different requirements depending on their content each semester.</i>",
-          "course_list": [
-            "ENG 203: The Essay",
-            "ENG 204: Historical Fiction/Fictional History",
-            "ENG 206: Making and Remaking Fiction",
-            "ENG 208: Reading Literature: The Essay",
-            "ENG 214: Coming of Age Literature",
-            "ENG 308: American Cinema",
-            "ENG 309: Graphic Novels and Comics",
-            "ENG 317: Historical Fiction/Fictional History",
-            "ENG 324: James Joyce's Ulysses",
-            "ENG 333: Mostly Middlemarch",
-            "ENG 343: Word and Image",
-            "ENG 345: Nineteenth‐Century Fiction",
-            "ENG 351: American Literature: 1865‐1930",
-            "ENG 354/AAS 354/THR 351: Black Dramatists in the English-Speaking World",
-            "ENG 355: British Cinema",
-            "ENG 356: Topics in American Literature",
-            "ENG 357: Topics in American Literature: James and Faulkner",
-            "ENG 360: Modern Fiction",
-            "ENG 362: Modern Poetry",
-            "ENG 363: Virtual Victorians",
-            "ENG 364/COM 321/THR 364: Modern Drama I",
-            "ENG 368/AMS 340: American Literature: 1930-Present",
-            "ENG 369: Contemporary Science Fiction/Speculative Fiction",
-            "ENG 372/THR 372: Contemporary Drama",
-            "ENG 374: Fighting Words, or Cultures of Protest",
-            "ENG 376/THR 376: Curious Aesthetics: Twentieth‐Century American Musical Theatre",
-            "ENG 377/COM 386: Bollywood Cinema",
-            "ENG 379/AAS 379/AMS 389/ART 380: Black Aesthetics: Art, Literature, and Politics in the African Diaspora",
-            "ENG 380/THR 380: World Drama",
-            "ENG 382/THR 382: International Theatre: Plays and Politics",
-            "ENG 384/ENV 383: Environmental Justice Through Literature and Film",
-            "ENG 385: Children's Literature",
-            "ENG 387: Writing about Family",
-            "ENG 388/GSS 399: The Female Literary Tradition",
-            "ENG 391A/AAS 391: Experimenting in Dark Times: 19th C. African American Literature and Culture",
-            "ENG 391B/URB 391/ARC 200: Experimenting in Dark Times: 19th C. African American Literature and Culture",
-            "ENG 395/AMS 384/GSS 301: Literature, Food, and the American Racial Diet",
-            "ENG 397/AAS 397/COM 348: New Diasporas: Black British Literature",
-            "ENG 401: Forms of Literature",
-            "ENG 403: Forms of Literature: Literature and War",
-            "ENG 405: Topics in Poetry",
-            "ENG 406: Magical Realism",
-            "ENG 409/THR 410: Topics in Drama: The Antigone Project",
-            "ENG 411/AAS 413/AMS 411/THR 412: Major Authors: August Wilson",
-            "ENG 412: Major Author(s): Dickens, Bronte, Eliot",
-            "ENG 414: Major Authors",
-            "ENG 416/AMS 416: Topics in Literature and Ethics: Minority Literatures and Ethical Reading",
-            "ENG 428/AMS 428/THR 428: Sex, Violence, Death, and Other Entertainments for Kids: Challenging Drama for Youth",
-            "ENG 432/HUM 433: Fashioning the Self, Rendering Others: Literary and Visual Portraiture, 18th C to the Present",
-            "ENG 433: Interpreting Brexit",
-            "ENG 444/ASA 444/AMS 443: Global Novel",
-            "ENG 445/ART 457/GSS 445: Between Desire and Disgust",
-            "ENG 446: The Novel Since 2000",
-            "AAS 359/ENG 366: African American Literature: Harlem Renaissance to Present",
-            "AAS 363/ENG 439/AMS 362: Blackness and Media",
-            "AAS 392/ENG 392: Topics in African American Literature: Reading Toni Morrison",
-            "AAS 499/ENG 499/AMS 499: Theoretical Approaches in Black Studies",
-            "AMS 301/ENG 432/GSS 338/ASA 301: Science Fiction and Fact",
-            "AMS 310/ENG 434/ASA 310: Multiethnic American Short Stories: Tales We Tell Ourselves",
-            "AMS 317/MTD 321/THR 322/ENG 249: Sondheim's Musicals and the Making of America	",
-            "AMS 335/JDS 320/GSS 323/ENG 441: American Jews and Sexual Freedom",
-            "AMS 351/ENG 451: Asian American Affect",
-            "AMS 365/ENG 365/GSS 365/MTD 365: Isn't It Romantic? The Broadway Musical from Rodgers and Hammerstein to Sondheim",
-            "AMS 367/ENG 267: American Noir: Crime Fiction and Film",
-            "ASA 224/ENG 224/GSS 226: Asian American Literature and Culture",
-            "ASA 347/AMS 347/ENG 426/GSS 358: The Asian American Family",
-            "COM 306/ENG 440: The Modern European Novel",
-            "COM 339/ECS 351/ENG 239/HUM 399: Politcal Novel and Cinema",
-            "COM 416/ECS 416/ENG 430/GSS 416: Class, Desire, and the Novel",
-            "COM 422/ENG 423/GER 422/FRE 422: Modern Poetry and Poetics: Baudelaire to the Present",
-            "COM 435/ENG 438/GSS 404: What is Passing? Cultural Encounters in Race, Ethnicity, and Sexuality",
-            "ECS 342/COM 342/ENG 349: Literature and Photography",
-            "ENV 363/ENG 337: Writing the Environment through Creative Nonfiction",
-            "ENV 369/ENG 383: Environmental Imagings and Global Change",
-            "ENV 375/ENG 275/JRN 375: Crossing the Climate Change Divide",
-            "GSS 303/ENG 466: Feminist Futures: Contemporary Science Fiction by Women",
-            "GSS 319/AMS 320/ENG 436: U.S. Women Writers",
-            "GSS 373/AMS 383/ENG 332: Graphic Memoir",
-            "HUM 328/ENG 270/ART 396: Language To Be Looked At",
-            "MTD 310/THR 310/ENG 318: The Musical Theatre of Stephen Sondheim: Process to Production",
-            "SLA 417/COM 406/ENG 424/RES 417: Vladimir Nabokov",
-            "THR 343/ENG 304/HUM 343: Some Contemporary Shakespearean Afterlives",
-            "THR 348/ENG 448: Bernard Shaw: Theater, Sex and Celebrity",
-            "THR 350/ENG 449: Playing Dead: Corpses in Theater and Cinema",
-            "THR 359/ENG 447: Plays and Films of Martin McDonagh",
-            "THR 406/CWR 406/ENG 250/MTD 406: Theater Writing Studio"
-          ]
-        },
-        {
-          "name": "Difference and Diversity",
-          "max_counted": 1,
-          "min_needed": 1,
-          "explanation": "<i>Editor's Note: This does not represent a comprehensive list of courses that fulfill this requirement as courses change from semester to semester. Some courses may fulfill different requirements depending on their content each semester.</i>",
-          "course_list": [
-            "ENG 204: Historical Fiction/Fictional History",
-            "ENG 229/AMS 229: Introduction to Indigenous Literatures",
-            "ENG 317: Historical Fiction, Fictional History",
-            "ENG 326: The 17th Century: Tolerance and Its Critics",
-            "ENG 354/AAS 354/THR 351: Black Dramatists in the English-Speaking World",
-            "ENG 354/AMS 454/LAO 354: An Introduction to Latino Literature and Culture: Latina/o Literary Worlds",
-            "ENG 356: Topics in American Literature",
-            "ENG 374: Fighting Words, or Cultures of Protest",
-            "ENG 377/COM 386: Bollywood Cinema",
-            "ENG 379/AAS 379/AMS 389/ART 380: Black Aesthetics: Art, Literature, and Politics in the African Diaspora",
-            "ENG 380/THR 380: World Drama",
-            "ENG 382/THR 382: International Theatre: Plays and Politics",
-            "ENG 391A/AAS 391: Experimenting in Dark Times: 19th C. African American Literature and Culture",
-            "ENG 391B/URB 391/ARC 200: Experimenting in Dark Times: 19th C. African American Literature and Culture",
-            "ENG 395/AMS 384/GSS 301: Literature, Food, and the American Racial Diet",
-            "ENG 397/AAS 397/COM 348: New Diasporas: Black British Literature",
-            "ENG 398/GSS 403: The Disabled Body",
-            "ENG 406: Magical Realism",
-            "ENG 408/GSS 415/AMS 418: Queer Literatures: Theory, Narrative, and Aesthetics",
-            "ENG 411/AAS 413/AMS 411/THR 412: Major Authors",
-            "ENG 415/JRN 415/COM 446: Topics in Literature and Ethics: Imagining Human Rights",
-            "ENG 416: Topics in Literature and Ethics",
-            "ENG 444/ASA 444/AMS 443: Global Novel",
-            "ENG 446: The Novel Since 2000",
-            "AAS 353/ENG 352: African American Literature: Origins to 1910",
-            "AAS 359/ENG 366: African American Literature: Harlem Renaissance to the Present",
-            "AAS 363/ENG 439/AMS 362: Blackness and Media",
-            "AAS 392/ENG 392: Topics in African American Literature: Reading Toni Morrison",
-            "AAS 499/ENG 499/AMS 499: Theoretical Approaches in Black Studies",
-            "AMS 310/ENG 434/ASA 310: Multiethnic American Short Stories: Tales We Tell Ourselves",
-            "AMS 335/JDS 320/GSS 323/ENG 441: American Jews and Sexual Freedom",
-            "AMS 351/ENG 451: Asian American Affect",
-            "AMS 360/ENG 387/AAS 360: Afro‐Asian Masculinities",
-            "AMS 406/ENG 319: About Faces: Case Studies in the History of Reading Faces",
-            "ASA 224/ENG 224/GSS 226: Asian American Literature and Culture",
-            "ASA 225/ENG 225/GSS 224: Too Cute!: Race, Style, and Asiamania",
-            "ASA 347/AMS 347/ENG 426/GSS 358: The Asian American Family",
-            "ASA 360/AAS 360/ENG 285: Black and Asian in America",
-            "COM 351/TRA 351/ENG 361: Great Books from Little Languages",
-            "COM 435/ENG 438/GSS 404: What is Passing? Cultural Encounters in Race, Ethnicity, and Sexuality",
-            "GSS 345/AAS 355/ENG 399/AMS 373: Pleasure, Power and Profit: Race and Sexualities in a Global Era",
-            "GSS 373/AMS 383/ENG 332: Graphic Memoir",
-            "GSS 400/ENG 264: Contemporary Theories of Gender and Sexuality",
-            "LCA 213/AAS 213/ENG 213/HUM 213: The Lucid Black and Proud Musicology of Leroi Jones/Amiri Baraka",
-            "MUS 307/HUM 307/ENG 313: The Irish Oral Tradition",
-            "THR 406/CWR 406/ENG 250/MTD 406: Theater Writing Studio"
-          ]
-        },
-        {
-          "name": "Theory and Criticism",
-          "max_counted": 1,
-          "min_needed": 1,
-          "explanation": "<i>Editor's Note: This does not represent a comprehensive list of courses that fulfill this requirement as courses change from semester to semester. Some courses may fulfill different requirements depending on their content each semester.</i>\n\nTheory and Criticism (T&C) provides tools for thinking critically across all these periods, identities, and genres.",
-          "course_list": [
-            "ENG 203: The Essay",
-            "ENG 305: Contemporary Literary Criticism",
-            "ENG 306: History of Literary Criticism",
-            "ENG 308: American Cinema",
-            "ENG 319/AMS 322: About Faces: Case Studies in the History of Reading Faces",
-            "ENG 328: Topics in the Renaissance: Erotic Poetry",
-            "ENG 343: Word and Image",
-            "ENG 355: British Cinema",
-            "ENG 369: Contemporary Science Fiction/Speculative Fiction",
-            "ENG 376/THR 376: Curious Aesthetics: Twentieth‐Century American Musical Theatre",
-            "ENG 379/AAS 379/AMS 389/ART 380: Black Aesthetics: Art, Literature, and Politics in the African Diaspora",
-            "ENG 384/ENV 383: Environmental Justice Through Literature and Film",
-            "ENG 386/ENV 386: Literature and Environment",
-            "ENG 394/GSS 398: Ghosts, Zombies and Liminal Creatures in Film, Literature and Photography",
-            "ENG 398/GSS 403: The Disabled Body",
-            "ENG 401: Literature & Science, from Frankenstein to the 21st Century",
-            "ENG 402: Forms of Literature: The Love Poem",
-            "ENG 403: Forms of Literature: Literature and War",
-            "ENG 409/THR 409: Theater & Philosophy: From Plato to Hegel and Beyond",
-            "ENG 411/AAS 413/AMS 411: Major Authors: Emerson & Douglass",
-            "ENG 414/AAS 455: Major Authors: Toni Morrison and the Ethics of Reading",
-            "ENG 416: Topics in Literature & Ethics",
-            "ENG 444/ASA 444/AMS 443: Global Novel",
-            "ENG 445/ART 457/GSS 445: Between Desire and Disgust",
-            "AAS 499/ENG 499/AMS 499: Theoretical Approaches in Black Studies",
-            "AMS 367/ENG 267: American Noir: Crime Fiction and Film",
-            "COM 351/TRA 351/ENG 361: Great Books from Little Languages",
-            "COM 441/PHI 441/HUM 441/ENG 281: Saying 'I': First Person Point of View in Literature and Philosophy",
-            "ECS 342/COM 342/ENG 349: Literature and Photography",
-            "ENV 323/ENG 315: The Nature of the City",
-            "ENV 357/AMS 457/GSS 357/ENG 315: Empire of the Ark: The Animal Question in Film, Photography and Popular Culture",
-            "ENV 363/ENG 337: Writing the Environment through Creative Nonfiction",
-            "ENV 369/ENG 383: Environmental Imagings and Global Change",
-            "GSS 400/ENG 264: Contemporary Theories of Gender and Sexuality",
-            "HUM 328/ENG 270/ART 396: Language To Be Looked At",
-            "HUM 470/ENG 482/MUS 433: Interdisciplinary Studies in the Humanities: Voice",
-            "MUS 307/HUM 307/ENG 313: The Irish Oral Tradition",
-            "REL 350/ENG 442/CLA 352/HIS 353: God, Satan, Goddesses, and Monsters: How Their Stories Play in Art, Culture, and Politics",
-            "THR 350/ENG 449: Playing Dead: Corpses in Theater and Cinema"
-          ]
-        }
-      ]
-    },
-    {
-      "name": "Tracks",
-      "max_counted": 1,
-      "min_needed": 1,
-      "explanation": null,
-      "req_list": [
-        {
-          "name": "English",
-          "max_counted": 1,
-          "min_needed": 3,
-          "explanation": "Three additional ENG or ENG cross-listed courses.",
-          "course_list": [
-            "ENG *"
-          ]
-        },
-        {
-          "name": "Creative Writing",
-          "max_counted": 1,
-<<<<<<< HEAD
-          "min_needed": 3,
-          "explanation": "Creative Writing: students accepted to the certificate program in Creative Writing may cognate two CWR courses as departmental courses in English, and may substitute a thesis in CWR for the thesis in English. Final admission depends on the permission of the Program in Creative Writing to write a creative thesis in the spring of junior year. Students not approved to write a creative thesis may cognate one course in CWR.",
-=======
-          "min_needed": 1,
-          "explanation": "Three additional ENG or ENG cross-listed courses",
->>>>>>> dbb9bcc0
-          "req_list": [
-            {
-              "name": "English",
-              "max_counted": null,
-              "min_needed": 1,
-              "explanation": null,
-              "course_list": [
-                "ENG *"
-              ]
-            },
-            {
-              "name": "Cognates",
-              "max_counted": 2,
-              "min_needed": null,
-              "explanation": null,
-              "course_list": [
-                "CWR *"
-              ]
-            },
-          ]
-        },
-        {
-          "name": "Theater",
-          "max_counted": 1,
-          "min_needed": 3,
-          "explanation": "Theater: students accepted to the certificate program in Theater may cognate two THR courses as departmental courses in English.",
-          "req_list": [
-            {
-              "name": "English",
-              "max_counted": null,
-              "min_needed": 1,
-              "explanation": null,
-              "course_list": [
-                "ENG *"
-              ]
-            },
-            {
-              "name": "Cognates",
-              "max_counted": 2,
-              "min_needed": null,
-              "explanation": null,
-              "course_list": [
-                "THR *"
-              ]
-            }
-          ]
-        }
-      ]
-    },
-    {
-      "name": "Junior Seminar",
-      "max_counted": 1,
-      "min_needed": "ALL",
-      "explanation": "The Junior Seminar (ENG 300). The JRS is an introduction to the methods of research and the arts of criticism, taken in the fall of the junior year. During the Sophomore Sign-ins, concentrators can apply to study abroad in London to complete their junior seminar, or they can participate in a lotto draw for placement into one of four seminars at Princeton. The Junior Seminar instructor advises each member of the seminar on class selection for the spring.\n\nThe Junior Paper. English requires one 20-30 page JP, which is begun in conjunction with the Junior Seminar, with the seminar instructor continuing as the independet work adviser throughout the spring.",
-      "course_list": [
-        "ENG 300"
-      ]
-    },
-    {
-      "name": "Senior Thesis",
-      "max_counted": null,
-      "min_needed": null,
-      "explanation": "<i>Editor's Note: Concentrators of this major do not enroll in any numbered course for this requirement, so TigerPath does not check it.</i>\n\nThe Senior Thesis. Theses are 60-75 pages in length, on a topic chosen in collaboration with the thesis adviser. One chapter or 20 pages of the thesis is due in December.",
-      "no_req": null
-    }
-  ]
-}
+{
+  "type": "Major",
+  "name": "English",
+  "code": "ENG",
+  "degree": "AB",
+  "year": 2018,
+  "explanation": "English concentrators must take a total of 10 courses: the Junior Seminar (JRS), and nine departmental courses. The Junior Seminar is a topical introduction to research methods in the discipline, and prepares students for their independent work. Of the remaining nine required courses, one is in Literary and Cultural History (LCH); these courses ask questions about tradition and transmission over longer periods, and provide background for more specialized study. Five courses meet distribution requirements, and three more are additional ENG or ENG cross-listed courses.",
+  "urls": [
+    "https://ua.princeton.edu/academic-units/department-english",
+    "https://english.princeton.edu/undergraduate/program"
+  ],
+  "contacts": [
+    {
+      "type": "Chair",
+      "name": "Simon Gikandi",
+      "email": "sgikandi@princeton.edu"
+    },
+    {
+      "type": "Director of Undergraduate Studies",
+      "name": "Tamsen O. Wolff",
+      "email": "twolff@princeton.edu"
+    }
+  ],
+  "req_list": [
+    {
+      "name": "Prerequisites",
+      "max_counted": 1,
+      "min_needed": 1,
+      "explanation": "There are no specific prerequisite courses for the concentration in English, but prospective concentrators should take at least one course in English in the first and second years. The department offers several 200-level Gateway Courses each year, both lectures and seminars, which are a particularly good way to begin, although they can be taken at any time.",
+      "double_counting_allowed": true,
+      "course_list": [
+        "ENG 2*"
+      ]
+    },
+    {
+      "name": "Distribution Requirements",
+      "max_counted": 1,
+      "min_needed": "ALL",
+      "explanation": "Departmental distribution requirements ensure breadth in each concentrator's program of study. Everyone must take at least one course in each of the following areas for a total of 10 courses: Literary and Cultural History (LCH), Literature and Culture before 1700 (pre-1700), Literature and Culture from 1700-1900 (1700-1900), Literature and Culture from 1900-present (post-1900), Difference and Diversity (D&D), Theory and Criticism provides tools for thinking critically across all these periods, identities, and genres (T&C), Junior Seminar (ENG 300), Three additional ENG or ENG cross-listed courses.",
+      "req_list": [
+        {
+          "name": "Literary and Cultural History",
+          "max_counted": 1,
+          "min_needed": 1,
+          "explanation": "<i>Editor's Note: This does not represent a comprehensive list of courses that fulfill this requirement as courses change from semester to semester. Some courses may fulfill different requirements depending on their content each semester.</i>\n\nLiterary and Cultural History (LCH) courses ask questions about tradition and transmission over longer periods, and provide background for more specialized study.",
+          "course_list": [
+            "ENG 200: Literary History",
+            "ENG 301:	Word Love: A History of English for Readers",
+            "ENG 353: Melodrama, from Uncle Tom's Cabin to Grey's Anatomy",
+            "ENG 415/JRN 415/COM 446: Topics in Literature and Ethics: Imagining Human Rights",
+            "AAS 353/ENG 352: African American Literature: Origins to 1910",
+            "COM 339/ECS 351/ENG 239/HUM 399: Politcal Novel and Cinema"
+          ]
+        },
+        {
+          "name": "Literature and Culture before 1700",
+          "max_counted": 1,
+          "min_needed": 1,
+          "explanation": "<i>Editor's Note: This does not represent a comprehensive list of courses that fulfill this requirement as courses change from semester to semester. Some courses may fulfill different requirements depending on their content each semester.</i>",
+          "course_list": [
+            "ENG 310/MED 210: The Old English Period",
+            "ENG 311/MED 309: The Medieval Period",
+            "ENG 312/MED 312: Chaucer",
+            "ENG 313/MED 315/COM 358: Worlds Made with Words: Select Old English Literature",
+            "ENG 320/THR 310: Shakespeare I",
+            "ENG 321: Shakespeare II",
+            "ENG 325: Milton",
+            "ENG 326: The 17th Century: Tolerance and Its Critics",
+            "ENG 327/GSS 410: The English Drama to 1700",
+            "ENG 328: Topics in the Renaissance: Erotic Poetry",
+            "ENG 381: Laughter, Vice and Delusion: Satire and Satirists, 1500‐1700",
+            "ENG 390/COM 392/HUM 390: Bible as Literature",
+            "ENG 400/MED 400: Touching Books: An Introduction to the History of the Book",
+            "ENG 421/MED 421: Beowulf",
+            "ENG 448/THR 448/HUM 448/COM 440: Early Modern Amsterdam",
+            "COM 212/THR 212/ENG 425: Learning Shakespeare by Doing",
+            "COM 345/JDS 345/ENG 246: One Text, Many Angles: Merchant of Venice",
+            "HUM 320/HIS 346/MED 322/ENG 233: Making Medieval Worlds: Methods and Materials",
+            "REL 350/ENG 442/CLA 352/HIS 353: God, Satan, Goddesses, and Monsters: How Their Stories Play in Art, Culture, and Politics"
+          ]
+        },
+        {
+          "name": "Literature and Culture from 1700-1900",
+          "max_counted": 1,
+          "min_needed": 1,
+          "explanation": "<i>Editor's Note: This does not represent a comprehensive list of courses that fulfill this requirement as courses change from semester to semester. Some courses may fulfill different requirements depending on their content each semester.</i>",
+          "course_list": [
+            "ENG 202: The American Short Story from Irving to Wharton",
+            "ENG 339: Topics in 18th-Century Literature: Jane Austin",
+            "ENG 340: Romanticism and the Age of Revolution",
+            "ENG 341: The Later Romantics",
+            "ENG 345: Nineteenth-Century Fiction",
+            "ENG 385: Children's Literature",
+            "ENG 350: Literature of the American Renaissance, 1820‐1860",
+            "ENG 351: American Literature: 1865‐1930",
+            "ENG 357: Topics in American Literature: Henry James and William Faulkner",
+            "ENG 411/AAS 413/AMS 411: Major Authors: Emerson & Douglass",
+            "ENG 432/HUM 433: Fashioning the Self, Rendering Others: Literary and Visual Portraiture, 18th C to the Present",
+            "AAS 353/ENG 352: African American Literature: Origins to 1910",
+            "COM 372/ENG 303: The Gothic Tradition",
+            "COM 421/ENG 241: Lyric Language and Form I: Renaissance to Romantic"
+          ]
+        },
+        {
+          "name": "Literature and Culture from 1900-Present",
+          "max_counted": 1,
+          "min_needed": 1,
+          "explanation": "<i>Editor's Note: This does not represent a comprehensive list of courses that fulfill this requirement as courses change from semester to semester. Some courses may fulfill different requirements depending on their content each semester.</i>",
+          "course_list": [
+            "ENG 203: The Essay",
+            "ENG 204: Historical Fiction/Fictional History",
+            "ENG 206: Making and Remaking Fiction",
+            "ENG 208: Reading Literature: The Essay",
+            "ENG 214: Coming of Age Literature",
+            "ENG 308: American Cinema",
+            "ENG 309: Graphic Novels and Comics",
+            "ENG 317: Historical Fiction/Fictional History",
+            "ENG 324: James Joyce's Ulysses",
+            "ENG 333: Mostly Middlemarch",
+            "ENG 343: Word and Image",
+            "ENG 345: Nineteenth‐Century Fiction",
+            "ENG 351: American Literature: 1865‐1930",
+            "ENG 354/AAS 354/THR 351: Black Dramatists in the English-Speaking World",
+            "ENG 355: British Cinema",
+            "ENG 356: Topics in American Literature",
+            "ENG 357: Topics in American Literature: James and Faulkner",
+            "ENG 360: Modern Fiction",
+            "ENG 362: Modern Poetry",
+            "ENG 363: Virtual Victorians",
+            "ENG 364/COM 321/THR 364: Modern Drama I",
+            "ENG 368/AMS 340: American Literature: 1930-Present",
+            "ENG 369: Contemporary Science Fiction/Speculative Fiction",
+            "ENG 372/THR 372: Contemporary Drama",
+            "ENG 374: Fighting Words, or Cultures of Protest",
+            "ENG 376/THR 376: Curious Aesthetics: Twentieth‐Century American Musical Theatre",
+            "ENG 377/COM 386: Bollywood Cinema",
+            "ENG 379/AAS 379/AMS 389/ART 380: Black Aesthetics: Art, Literature, and Politics in the African Diaspora",
+            "ENG 380/THR 380: World Drama",
+            "ENG 382/THR 382: International Theatre: Plays and Politics",
+            "ENG 384/ENV 383: Environmental Justice Through Literature and Film",
+            "ENG 385: Children's Literature",
+            "ENG 387: Writing about Family",
+            "ENG 388/GSS 399: The Female Literary Tradition",
+            "ENG 391A/AAS 391: Experimenting in Dark Times: 19th C. African American Literature and Culture",
+            "ENG 391B/URB 391/ARC 200: Experimenting in Dark Times: 19th C. African American Literature and Culture",
+            "ENG 395/AMS 384/GSS 301: Literature, Food, and the American Racial Diet",
+            "ENG 397/AAS 397/COM 348: New Diasporas: Black British Literature",
+            "ENG 401: Forms of Literature",
+            "ENG 403: Forms of Literature: Literature and War",
+            "ENG 405: Topics in Poetry",
+            "ENG 406: Magical Realism",
+            "ENG 409/THR 410: Topics in Drama: The Antigone Project",
+            "ENG 411/AAS 413/AMS 411/THR 412: Major Authors: August Wilson",
+            "ENG 412: Major Author(s): Dickens, Bronte, Eliot",
+            "ENG 414: Major Authors",
+            "ENG 416/AMS 416: Topics in Literature and Ethics: Minority Literatures and Ethical Reading",
+            "ENG 428/AMS 428/THR 428: Sex, Violence, Death, and Other Entertainments for Kids: Challenging Drama for Youth",
+            "ENG 432/HUM 433: Fashioning the Self, Rendering Others: Literary and Visual Portraiture, 18th C to the Present",
+            "ENG 433: Interpreting Brexit",
+            "ENG 444/ASA 444/AMS 443: Global Novel",
+            "ENG 445/ART 457/GSS 445: Between Desire and Disgust",
+            "ENG 446: The Novel Since 2000",
+            "AAS 359/ENG 366: African American Literature: Harlem Renaissance to Present",
+            "AAS 363/ENG 439/AMS 362: Blackness and Media",
+            "AAS 392/ENG 392: Topics in African American Literature: Reading Toni Morrison",
+            "AAS 499/ENG 499/AMS 499: Theoretical Approaches in Black Studies",
+            "AMS 301/ENG 432/GSS 338/ASA 301: Science Fiction and Fact",
+            "AMS 310/ENG 434/ASA 310: Multiethnic American Short Stories: Tales We Tell Ourselves",
+            "AMS 317/MTD 321/THR 322/ENG 249: Sondheim's Musicals and the Making of America	",
+            "AMS 335/JDS 320/GSS 323/ENG 441: American Jews and Sexual Freedom",
+            "AMS 351/ENG 451: Asian American Affect",
+            "AMS 365/ENG 365/GSS 365/MTD 365: Isn't It Romantic? The Broadway Musical from Rodgers and Hammerstein to Sondheim",
+            "AMS 367/ENG 267: American Noir: Crime Fiction and Film",
+            "ASA 224/ENG 224/GSS 226: Asian American Literature and Culture",
+            "ASA 347/AMS 347/ENG 426/GSS 358: The Asian American Family",
+            "COM 306/ENG 440: The Modern European Novel",
+            "COM 339/ECS 351/ENG 239/HUM 399: Politcal Novel and Cinema",
+            "COM 416/ECS 416/ENG 430/GSS 416: Class, Desire, and the Novel",
+            "COM 422/ENG 423/GER 422/FRE 422: Modern Poetry and Poetics: Baudelaire to the Present",
+            "COM 435/ENG 438/GSS 404: What is Passing? Cultural Encounters in Race, Ethnicity, and Sexuality",
+            "ECS 342/COM 342/ENG 349: Literature and Photography",
+            "ENV 363/ENG 337: Writing the Environment through Creative Nonfiction",
+            "ENV 369/ENG 383: Environmental Imagings and Global Change",
+            "ENV 375/ENG 275/JRN 375: Crossing the Climate Change Divide",
+            "GSS 303/ENG 466: Feminist Futures: Contemporary Science Fiction by Women",
+            "GSS 319/AMS 320/ENG 436: U.S. Women Writers",
+            "GSS 373/AMS 383/ENG 332: Graphic Memoir",
+            "HUM 328/ENG 270/ART 396: Language To Be Looked At",
+            "MTD 310/THR 310/ENG 318: The Musical Theatre of Stephen Sondheim: Process to Production",
+            "SLA 417/COM 406/ENG 424/RES 417: Vladimir Nabokov",
+            "THR 343/ENG 304/HUM 343: Some Contemporary Shakespearean Afterlives",
+            "THR 348/ENG 448: Bernard Shaw: Theater, Sex and Celebrity",
+            "THR 350/ENG 449: Playing Dead: Corpses in Theater and Cinema",
+            "THR 359/ENG 447: Plays and Films of Martin McDonagh",
+            "THR 406/CWR 406/ENG 250/MTD 406: Theater Writing Studio"
+          ]
+        },
+        {
+          "name": "Difference and Diversity",
+          "max_counted": 1,
+          "min_needed": 1,
+          "explanation": "<i>Editor's Note: This does not represent a comprehensive list of courses that fulfill this requirement as courses change from semester to semester. Some courses may fulfill different requirements depending on their content each semester.</i>",
+          "course_list": [
+            "ENG 204: Historical Fiction/Fictional History",
+            "ENG 229/AMS 229: Introduction to Indigenous Literatures",
+            "ENG 317: Historical Fiction, Fictional History",
+            "ENG 326: The 17th Century: Tolerance and Its Critics",
+            "ENG 354/AAS 354/THR 351: Black Dramatists in the English-Speaking World",
+            "ENG 354/AMS 454/LAO 354: An Introduction to Latino Literature and Culture: Latina/o Literary Worlds",
+            "ENG 356: Topics in American Literature",
+            "ENG 374: Fighting Words, or Cultures of Protest",
+            "ENG 377/COM 386: Bollywood Cinema",
+            "ENG 379/AAS 379/AMS 389/ART 380: Black Aesthetics: Art, Literature, and Politics in the African Diaspora",
+            "ENG 380/THR 380: World Drama",
+            "ENG 382/THR 382: International Theatre: Plays and Politics",
+            "ENG 391A/AAS 391: Experimenting in Dark Times: 19th C. African American Literature and Culture",
+            "ENG 391B/URB 391/ARC 200: Experimenting in Dark Times: 19th C. African American Literature and Culture",
+            "ENG 395/AMS 384/GSS 301: Literature, Food, and the American Racial Diet",
+            "ENG 397/AAS 397/COM 348: New Diasporas: Black British Literature",
+            "ENG 398/GSS 403: The Disabled Body",
+            "ENG 406: Magical Realism",
+            "ENG 408/GSS 415/AMS 418: Queer Literatures: Theory, Narrative, and Aesthetics",
+            "ENG 411/AAS 413/AMS 411/THR 412: Major Authors",
+            "ENG 415/JRN 415/COM 446: Topics in Literature and Ethics: Imagining Human Rights",
+            "ENG 416: Topics in Literature and Ethics",
+            "ENG 444/ASA 444/AMS 443: Global Novel",
+            "ENG 446: The Novel Since 2000",
+            "AAS 353/ENG 352: African American Literature: Origins to 1910",
+            "AAS 359/ENG 366: African American Literature: Harlem Renaissance to the Present",
+            "AAS 363/ENG 439/AMS 362: Blackness and Media",
+            "AAS 392/ENG 392: Topics in African American Literature: Reading Toni Morrison",
+            "AAS 499/ENG 499/AMS 499: Theoretical Approaches in Black Studies",
+            "AMS 310/ENG 434/ASA 310: Multiethnic American Short Stories: Tales We Tell Ourselves",
+            "AMS 335/JDS 320/GSS 323/ENG 441: American Jews and Sexual Freedom",
+            "AMS 351/ENG 451: Asian American Affect",
+            "AMS 360/ENG 387/AAS 360: Afro‐Asian Masculinities",
+            "AMS 406/ENG 319: About Faces: Case Studies in the History of Reading Faces",
+            "ASA 224/ENG 224/GSS 226: Asian American Literature and Culture",
+            "ASA 225/ENG 225/GSS 224: Too Cute!: Race, Style, and Asiamania",
+            "ASA 347/AMS 347/ENG 426/GSS 358: The Asian American Family",
+            "ASA 360/AAS 360/ENG 285: Black and Asian in America",
+            "COM 351/TRA 351/ENG 361: Great Books from Little Languages",
+            "COM 435/ENG 438/GSS 404: What is Passing? Cultural Encounters in Race, Ethnicity, and Sexuality",
+            "GSS 345/AAS 355/ENG 399/AMS 373: Pleasure, Power and Profit: Race and Sexualities in a Global Era",
+            "GSS 373/AMS 383/ENG 332: Graphic Memoir",
+            "GSS 400/ENG 264: Contemporary Theories of Gender and Sexuality",
+            "LCA 213/AAS 213/ENG 213/HUM 213: The Lucid Black and Proud Musicology of Leroi Jones/Amiri Baraka",
+            "MUS 307/HUM 307/ENG 313: The Irish Oral Tradition",
+            "THR 406/CWR 406/ENG 250/MTD 406: Theater Writing Studio"
+          ]
+        },
+        {
+          "name": "Theory and Criticism",
+          "max_counted": 1,
+          "min_needed": 1,
+          "explanation": "<i>Editor's Note: This does not represent a comprehensive list of courses that fulfill this requirement as courses change from semester to semester. Some courses may fulfill different requirements depending on their content each semester.</i>\n\nTheory and Criticism (T&C) provides tools for thinking critically across all these periods, identities, and genres.",
+          "course_list": [
+            "ENG 203: The Essay",
+            "ENG 305: Contemporary Literary Criticism",
+            "ENG 306: History of Literary Criticism",
+            "ENG 308: American Cinema",
+            "ENG 319/AMS 322: About Faces: Case Studies in the History of Reading Faces",
+            "ENG 328: Topics in the Renaissance: Erotic Poetry",
+            "ENG 343: Word and Image",
+            "ENG 355: British Cinema",
+            "ENG 369: Contemporary Science Fiction/Speculative Fiction",
+            "ENG 376/THR 376: Curious Aesthetics: Twentieth‐Century American Musical Theatre",
+            "ENG 379/AAS 379/AMS 389/ART 380: Black Aesthetics: Art, Literature, and Politics in the African Diaspora",
+            "ENG 384/ENV 383: Environmental Justice Through Literature and Film",
+            "ENG 386/ENV 386: Literature and Environment",
+            "ENG 394/GSS 398: Ghosts, Zombies and Liminal Creatures in Film, Literature and Photography",
+            "ENG 398/GSS 403: The Disabled Body",
+            "ENG 401: Literature & Science, from Frankenstein to the 21st Century",
+            "ENG 402: Forms of Literature: The Love Poem",
+            "ENG 403: Forms of Literature: Literature and War",
+            "ENG 409/THR 409: Theater & Philosophy: From Plato to Hegel and Beyond",
+            "ENG 411/AAS 413/AMS 411: Major Authors: Emerson & Douglass",
+            "ENG 414/AAS 455: Major Authors: Toni Morrison and the Ethics of Reading",
+            "ENG 416: Topics in Literature & Ethics",
+            "ENG 444/ASA 444/AMS 443: Global Novel",
+            "ENG 445/ART 457/GSS 445: Between Desire and Disgust",
+            "AAS 499/ENG 499/AMS 499: Theoretical Approaches in Black Studies",
+            "AMS 367/ENG 267: American Noir: Crime Fiction and Film",
+            "COM 351/TRA 351/ENG 361: Great Books from Little Languages",
+            "COM 441/PHI 441/HUM 441/ENG 281: Saying 'I': First Person Point of View in Literature and Philosophy",
+            "ECS 342/COM 342/ENG 349: Literature and Photography",
+            "ENV 323/ENG 315: The Nature of the City",
+            "ENV 357/AMS 457/GSS 357/ENG 315: Empire of the Ark: The Animal Question in Film, Photography and Popular Culture",
+            "ENV 363/ENG 337: Writing the Environment through Creative Nonfiction",
+            "ENV 369/ENG 383: Environmental Imagings and Global Change",
+            "GSS 400/ENG 264: Contemporary Theories of Gender and Sexuality",
+            "HUM 328/ENG 270/ART 396: Language To Be Looked At",
+            "HUM 470/ENG 482/MUS 433: Interdisciplinary Studies in the Humanities: Voice",
+            "MUS 307/HUM 307/ENG 313: The Irish Oral Tradition",
+            "REL 350/ENG 442/CLA 352/HIS 353: God, Satan, Goddesses, and Monsters: How Their Stories Play in Art, Culture, and Politics",
+            "THR 350/ENG 449: Playing Dead: Corpses in Theater and Cinema"
+          ]
+        }
+      ]
+    },
+    {
+      "name": "Tracks",
+      "max_counted": 1,
+      "min_needed": 1,
+      "explanation": null,
+      "req_list": [
+        {
+          "name": "English",
+          "max_counted": 1,
+          "min_needed": 3,
+          "explanation": "Three additional ENG or ENG cross-listed courses.",
+          "course_list": [
+            "ENG *"
+          ]
+        },
+        {
+          "name": "Creative Writing",
+          "max_counted": 1,
+          "min_needed": 3,
+          "explanation": "Creative Writing: students accepted to the certificate program in Creative Writing may cognate two CWR courses as departmental courses in English, and may substitute a thesis in CWR for the thesis in English. Final admission depends on the permission of the Program in Creative Writing to write a creative thesis in the spring of junior year. Students not approved to write a creative thesis may cognate one course in CWR.",
+          "req_list": [
+            {
+              "name": "English",
+              "max_counted": null,
+              "min_needed": 1,
+              "explanation": null,
+              "course_list": [
+                "ENG *"
+              ]
+            },
+            {
+              "name": "Cognates",
+              "max_counted": 2,
+              "min_needed": null,
+              "explanation": null,
+              "course_list": [
+                "CWR *"
+              ]
+            },
+          ]
+        },
+        {
+          "name": "Theater",
+          "max_counted": 1,
+          "min_needed": 3,
+          "explanation": "Theater: students accepted to the certificate program in Theater may cognate two THR courses as departmental courses in English.",
+          "req_list": [
+            {
+              "name": "English",
+              "max_counted": null,
+              "min_needed": 1,
+              "explanation": null,
+              "course_list": [
+                "ENG *"
+              ]
+            },
+            {
+              "name": "Cognates",
+              "max_counted": 2,
+              "min_needed": null,
+              "explanation": null,
+              "course_list": [
+                "THR *"
+              ]
+            }
+          ]
+        }
+      ]
+    },
+    {
+      "name": "Junior Seminar",
+      "max_counted": 1,
+      "min_needed": "ALL",
+      "explanation": "The Junior Seminar (ENG 300). The JRS is an introduction to the methods of research and the arts of criticism, taken in the fall of the junior year. During the Sophomore Sign-ins, concentrators can apply to study abroad in London to complete their junior seminar, or they can participate in a lotto draw for placement into one of four seminars at Princeton. The Junior Seminar instructor advises each member of the seminar on class selection for the spring.\n\nThe Junior Paper. English requires one 20-30 page JP, which is begun in conjunction with the Junior Seminar, with the seminar instructor continuing as the independet work adviser throughout the spring.",
+      "course_list": [
+        "ENG 300"
+      ]
+    },
+    {
+      "name": "Senior Thesis",
+      "max_counted": null,
+      "min_needed": null,
+      "explanation": "<i>Editor's Note: Concentrators of this major do not enroll in any numbered course for this requirement, so TigerPath does not check it.</i>\n\nThe Senior Thesis. Theses are 60-75 pages in length, on a topic chosen in collaboration with the thesis adviser. One chapter or 20 pages of the thesis is due in December.",
+      "no_req": null
+    }
+  ]
+}