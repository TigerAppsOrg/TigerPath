--- conflicted
+++ resolved
@@ -118,11 +118,7 @@
     """
     with open(req_file, 'r', encoding="utf8") as f:
         req = yaml.safe_load(f)
-<<<<<<< HEAD
     courses = _init_courses(courses, req, year)
-=======
-    courses = _init_courses(courses, req)
->>>>>>> b22521b6
     req = _init_req(req, year)
     _mark_possible_reqs(req, courses)
     _assign_settled_courses_to_reqs(req, courses)
@@ -176,11 +172,7 @@
     with open(req_filepath, 'r', encoding="utf8") as f:
         req = yaml.safe_load(f)
     _init_year_switch(req, year)
-<<<<<<< HEAD
     subreq = _get_req_by_path(req, path, year)
-=======
-    subreq = _get_req_by_path(req, path)
->>>>>>> b22521b6
     if not subreq:
         raise ValueError("Path malformatted: " + path)
     return _get_collapsed_course_and_dist_req_sets(subreq)
@@ -322,11 +314,7 @@
                 output[i][j]["settled"] = course["settled"]
     return output
 
-<<<<<<< HEAD
-def _parse_year_code(code, year):
-=======
 def _year_matches_code(year, code):
->>>>>>> b22521b6
     """
     Returns whether `year` falls in the range specified by `code`
     """
@@ -371,11 +359,7 @@
         newreq = {}
         for subreq in req["year_switch"]:
             code = subreq.get("year_code", None)  # year_code set to default
-<<<<<<< HEAD
-            if _parse_year_code(code, year):
-=======
             if _year_matches_code(year, code):
->>>>>>> b22521b6
                 newreq = subreq
                 break  # stop at the first year code that matches
         del req["year_switch"]
