--- conflicted
+++ resolved
@@ -72,12 +72,7 @@
 
         res = self.get_terms()
         try:
-<<<<<<< HEAD
             term_codes = [res["term"][0]["code"]]
-=======
-            # term_codes = [res["term"][0]["code"]]
->>>>>>> b3fcbe55
-            term_codes = [1252]
             curr = term_codes[0]
             for _ in range(n_recent_terms - 1):
                 prev_term_code = construct_prev_term_code(curr)
