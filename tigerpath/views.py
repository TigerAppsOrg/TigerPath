--- conflicted
+++ resolved
@@ -156,22 +156,7 @@
                 initial_values['major'] = majors.get(code=tigerbook_major_code)
     return initial_values
 
-<<<<<<< HEAD
 def convertCourses(course_list, queries):
-=======
-
-# filters courses with query from react and sends back a list of filtered courses to display
-@login_required
-def get_courses(request, search_query='$'):
-    # search query defaults to '$' which is an indicator to output nothing
-    # split only by first digit occurrance ex: cee102a -> [cee, 102a]
-    split_query = re.split('(\d.*)', search_query)
-    queries = []
-    # split again by spaces
-    for query in split_query:
-        queries = queries + query.split(" ")
-
->>>>>>> 842bacf3
     course_info_list = []
     for course in course_list:
         course_info = {}
