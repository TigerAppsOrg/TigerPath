from django.shortcuts import render, redirect
from django.db.models import Q
from django.conf import settings
from django.views.decorators.csrf import csrf_exempt
from django.contrib.auth.decorators import login_required
from django.contrib import messages
from django.http import HttpResponse, Http404
from django.urls import reverse
from . import models, forms, utils
from .majors_and_certificates.scripts.verifier import check_major, check_degree

import django_cas_ng.views
import ujson
import re
import requests
import itertools


# cas auth login
@csrf_exempt
def login(request):
    if request.user.is_authenticated:
        return redirect('index')
    else:
        return django_cas_ng.views.login(request)


# cas auth logout
def logout(request):
    return django_cas_ng.views.logout(request)


# index page
def index(request):
    # check if the user is authenticated
    if request.user.is_authenticated:
        instance = models.UserProfile.objects.get(user_id=request.user.id)
        # add settings form
        settings_form = forms.SettingsForm(instance=instance)
        context = {'settings_form': settings_form}

        # check user state
        user_state = request.user.profile.user_state
        if 'onboarding_complete' not in user_state or not user_state['onboarding_complete']:
            # the user has completed the onboarding form but not the tutorial
            if not request.user.profile.major:
                # add onboarding form
                initial_values = get_onboarding_initial_values(request.user.username)
                onboarding_form = forms.OnboardingForm(initial=initial_values)
                context['onboarding_form'] = onboarding_form
            else:
                # show tutorial
                context['show_tutorial'] = True
                user_state['onboarding_complete'] = True
                request.user.profile.save()

        return render(request, 'tigerpath/index.html', context)
    else:
        return landing(request)


# landing page
def landing(request):
    return render(request, 'tigerpath/landing.html', None)


# about page
def about(request):
    return render(request, 'tigerpath/about.html', None)


<<<<<<< HEAD
# privacy policy page
def privacy_policy(request):
    return render(request, 'tigerpath/privacy.html', None)


# onboarding page
=======
# save the info on the onboarding page
>>>>>>> 448ea938
@login_required
def save_onboarding(request):
    update_profile(request, forms.OnboardingForm)
    return redirect('index')


# save the info on the user settings page
@login_required
def save_user_settings(request):
    update_profile(request, forms.SettingsForm)
    return redirect('index')


def save_transcript_courses(request):
    ticket = request.GET.get('ticket', None)
    if ticket:
        courses = utils.get_transcript_courses(ticket)
        if courses:
            # save courses into schedule
            current_user = models.UserProfile.objects.get(user=request.user)
            current_user.user_schedule, courses_not_imported = utils.convert_transcript_courses_to_schedule(courses)
            current_user.save()
            success_msg = 'The courses from your transcript were successfully added to the schedule.'
            if courses_not_imported:
                success_msg += '<br>However, we were not able to add the following courses: ' + ', '.join(courses_not_imported)
            messages.success(request, success_msg, extra_tags='safe')
        else:
            messages.error(request, 'Unfortunately, we weren\'t able to add the courses from your transcript to the schedule. Please add them manually.')
    else:
        raise Http404
    return redirect('index')


# checks whether the form data is valid and returns the updated user profile
def update_profile(request, profile_form):
    # if this is a POST request we need to process the form data
    if request.method == 'POST':
        # create a form instance and populate it with data from the request
        instance = models.UserProfile.objects.get(user_id=request.user.id)
        form = profile_form(request.POST, instance=instance)
        # check whether it's valid:
        if form.is_valid():
            # save data to database and redirect to app
            profile = form.save(commit=False)
            profile.user = request.user
            profile.save()
    # if it's any other request, we raise a 404 error
    else:
        raise Http404


# get onboarding initial values from tigerbook
def get_onboarding_initial_values(username):
    initial_values = {}
    student_json = utils.get_student_info(username)
    if student_json:
        # get first name
        if student_json['first_name']:
            initial_values['nickname'] = student_json['first_name']
        # get class year
        if student_json['class_year']:
            initial_values['year'] = student_json['class_year']
        # get major code
        if student_json['major_code']:
            initial_values['major'] = student_json['major_code']
            # handle the way tigerbook stores major codes
            if initial_values['major'] == 'COS':
                initial_values['major'] += '-' + student_json['major_type']
            elif initial_values['major'] == 'FRE ITA':
                initial_values['major'] = 'FIT'
            elif initial_values['major'] == 'SPA POR':
                initial_values['major'] = 'SPO'
    return initial_values


# filters courses with query from react and sends back a list of filtered courses to display
@login_required
def get_courses(request, search_query):
    # split only by first digit occurrance ex: cee102a -> [cee, 102a]
    split_query = re.split('(\d.*)', search_query)
    queries = []
    # split again by spaces
    for query in split_query:
        queries = queries + query.split(" ")

    course_info_list = []
    course_list = filter_courses(queries)
    for course in course_list:
        course_info = {}
        course_info['title'] = course.title
        course_info['id'] = course.registrar_id
        course_info['listing'] = course.cross_listings
        course_info['semester_list'] = course.all_semesters
        course_info['dist_area'] = course.dist_area
        course_info['semester'] = get_semester_type(course.all_semesters)
        course_info_list.append(course_info)

    # sort list by dept and code
    course_info_list = sorted(course_info_list, key=lambda course: course["listing"])
    # show searched dept first
    for query in queries:
        if len(query) == 3 and query.isalpha():
            course_info_list = sorted(course_info_list, key=lambda course: not (course['listing'].startswith(query.upper())))
    return HttpResponse(ujson.dumps(course_info_list, ensure_ascii=False), content_type='application/json')


# returns list of courses filtered by query
def filter_courses(queries):
    results = models.Course.objects.all()
    for query in queries:
        if query == '':
            continue

        # is department
        if len(query) == 3 and query.isalpha():
            results = list(filter(lambda course: query.upper() in course.cross_listings, results))

        # is course number
        elif len(query) <= 3 and query.isdigit() or len(query) == 4 and query[:3].isdigit():
            results = list(filter(lambda course: any([listing[3:].startswith(query.upper()) for listing in re.split(' / ', course.cross_listings)]), results))

        # check if it matches title
        else:
            results = list(filter(lambda course: query.lower() in course.title.lower(), results))

    return results


# returns 'fall', 'spring', or 'both' depending on the list of semesters
def get_semester_type(all_semesters):
    all_semesters = ''.join(all_semesters)
    if 'f' in all_semesters and 's' in all_semesters:
        return 'both'
    elif 'f' in all_semesters:
        return 'fall'
    else:
        return 'spring'


# populate the courses in the user schedule with metadata from database
def populate_user_schedule(schedule):
    if not schedule:
        return None
    db_courses = models.Course.objects.all()
    for course in list(itertools.chain(*schedule)):
        db_course = db_courses.get(registrar_id=course['id'])
        course['name'] = db_course.cross_listings
        course['title'] = db_course.title
        course['dist_area'] = db_course.dist_area
        course['semester'] = get_semester_type(db_course.all_semesters)
    return schedule


# updates user's schedules with added courses
@login_required
def update_schedule(request):
    current_user = models.UserProfile.objects.get(user=request.user)
    current_user.user_schedule = ujson.loads(list(request.POST)[0])
    current_user.save()
    return HttpResponse(ujson.dumps(request, ensure_ascii=False), content_type='application/json')


# returns user's existing schedule
@login_required
def get_schedule(request):
    curr_user = models.UserProfile.objects.get(user=request.user)
    schedule = populate_user_schedule(curr_user.user_schedule)
    return HttpResponse(ujson.dumps(schedule, ensure_ascii=False), content_type='application/json')


# returns requirements satisfied
@login_required
def get_requirements(request):
    curr_user = models.UserProfile.objects.get(user=request.user)
    schedule = populate_user_schedule(curr_user.user_schedule)
    requirements = []
    try:
        requirements.append(check_major(curr_user.major, curr_user.user_schedule, settings.ACTIVE_YEAR))
    except:
        # appends user major so we can display error message 
        requirements.append(curr_user.major)
    requirements.append(check_degree(models.Major.objects.get(code=curr_user.major).degree, curr_user.user_schedule, settings.ACTIVE_YEAR))
    return HttpResponse(ujson.dumps(requirements, ensure_ascii=False), content_type='application/json')


# course scraper functions from recal, they are called in the base command tigerpath_get_courses, 
# these functions may not be necessary, it seems recal uses these functions for memcache which we are not using
def hydrate_meeting_dict(meeting):
    return {
        'days': meeting.days,
        'start_time': meeting.start_time,
        'end_time': meeting.end_time,
        'location': meeting.location,
        'id': meeting.id
    }


def hydrate_section_dict(section, course):
    meetings = [hydrate_meeting_dict(meeting)
                for meeting in section.meetings.all()]
    return {
        'id': section.id,
        'name': section.name,
        'section_type': section.section_type,
        'section_capacity': section.section_capacity,
        'section_enrollment': section.section_enrollment,
        'course': "/course_selection/api/v1/course/" + str(course.id) + "/",
        'meetings': meetings
    }


def hydrate_course_listing_dict(course_listing):
    return {
        'dept': course_listing.dept,
        'number': course_listing.number,
        'is_primary': course_listing.is_primary,
    }


def hydrate_semester(semester):
    return {
        'id': semester.id,
        'start_date': str(semester.start_date),
        'end_date': str(semester.end_date),
        'name': str(semester),
        'term_code': semester.term_code
    }


def hydrate_course_dict(course):
    sections = [hydrate_section_dict(section, course)
                for section in course.sections.all()]
    course_listings = [hydrate_course_listing_dict(
        cl) for cl in course.course_listing_set.all()]
    return {
        'course_listings': course_listings,
        'description': course.description,
        'id': course.id,
        'registrar_id': course.registrar_id,
        'title': course.title,
        'sections': sections,
        'semester': hydrate_semester(course.semester),
    }


def get_courses_by_term_code(term_code):
    filtered = Course.objects.filter(Q(semester__term_code=term_code))
    return [hydrate_course_dict(c) for c in filtered]<|MERGE_RESOLUTION|>--- conflicted
+++ resolved
@@ -69,16 +69,12 @@
     return render(request, 'tigerpath/about.html', None)
 
 
-<<<<<<< HEAD
 # privacy policy page
 def privacy_policy(request):
     return render(request, 'tigerpath/privacy.html', None)
 
 
-# onboarding page
-=======
 # save the info on the onboarding page
->>>>>>> 448ea938
 @login_required
 def save_onboarding(request):
     update_profile(request, forms.OnboardingForm)
