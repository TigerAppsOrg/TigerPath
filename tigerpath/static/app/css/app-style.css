--- conflicted
+++ resolved
@@ -107,19 +107,11 @@
   height: calc(50vh - 60px);
   overflow-y: auto;
 }
-<<<<<<< HEAD
-=======
-
->>>>>>> efc82e98
 .semester {
   background-color: #eee;
   vertical-align: top;
   height: calc(50vh - 60px);
-<<<<<<< HEAD
-  width: 17vw;
-=======
-  width: calc(25vw - 93px);
->>>>>>> efc82e98
+  width: 16.2vw;
   list-style-type: none;
 }
 thead.semester-header {
@@ -127,19 +119,15 @@
   text-align: center;
 }
 thead.semester-header td {
-<<<<<<< HEAD
-  width: 17vw;
+  width: 16.2vw;
 }
 @media (max-width: 50rem) {
   .semester {
-    width: 25vw;
+    width: 24.3vw;
   }
   thead.semester-header td {
-    width: 25vw;
+    width: 24.3vw;
   }
-=======
-  width: calc(25vw - 93px);
->>>>>>> efc82e98
 }
 .fall-sem {
   background-color: #ff9933;
