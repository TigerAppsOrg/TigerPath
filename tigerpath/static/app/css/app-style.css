body {
  font-family: 'Lato', 'Helvetica Neue', Helvetica, Arial, sans-serif;
}
h1,
h2,
h3,
h4,
h5,
h6 {
  font-family: 'Lato', 'Helvetica Neue', Helvetica, Arial, sans-serif;
  font-weight: 700;
}
.navbar {
  font-family: 'Lato', 'Helvetica Neue', Helvetica, Arial, sans-serif;
  font-size: medium;
}
.navbar-toggle {
  position: relative;
  float: right;
}
.navbar-custom-searchbox {
  background-color: #3d8af7;
  color: #FFFFFF;
  border: 1px solid black;
  padding: 3px;
  width: 100%;
}
.navbar-custom-drop {
  background-color: #dacafb;
  font-size: medium;
  color: #000000;
  border: 1px solid black;
  width: 100%;
}
.navbar-custom .navbar-brand,
.navbar-custom .navbar-text {
  color: #FFFFFF;
}
.nav-tabs {
    display: block;
    padding: 10px;
}
.requirements-list {
  background-color: #7e7f82;
  width: inherit;
  height: 100px;
}
.reqtable-boxes {
  padding: 10px;
  white-space: nowrap;
}
.completed {
  background-color: #cbe8ba;
}
.incomplete {
  background-color: #ffd783;
}
.not-started {
  background-color: #ffc3ae;
}
#main-nav a{
  color: #FFFFFF;
  text-decoration:none;
  margin: 5px;
}
#main-nav a:hover {
  color: #3d8af7;
  text-decoration: underline;
}
button.custom-toggler.navbar-toggler {
  border-color: #FFFFFF;
}
table.semesters {
  border-collapse: collapse;
  font-size: large;
  height: 100px;
  color: #FFFFFF;
  width: inherit;
  table-layout:fixed;
}

table td {
  border: 1.5px solid white; 
}
table tr:first-child td {
  border-top: 0;
}
table tr td:first-child {
  border-left: 0;
}
table tr:last-child td {
  border-bottom: 0;
}
table tr td:last-child {
  border-right: 0;
}

.semester {
  background-color: #ebebeb;
  vertical-align: top;
  height: 250px;
  width: 25%;
  list-style-type: none;
  color: #DB7093;
}
thead.semester-header {
  background-color: #3d8af7;
  color: #FFFFFF;
  text-align: center;
}
.hidden {
  display:none;
}
.no-padding-right {
  padding-right: 0 !important;
}
.no-padding-left {
   padding-left: 0 !important;
}

.btn {
  color: white;
}

.foot-text {
  color: white;
}

.nav-color-custom {
  background-color: #464e56!important;
}
#display-courses {
  height:500px;
  overflow:auto;
}

.col-lg-3{
  padding-left: 0;
  padding-right: 0;
  overflow: hidden;
}

.row{
  margin-right:0;
  margin-left:0;
}

<<<<<<< HEAD
/* get rid of rounded corners and highlighed box on focus */
=======
/* for search box, get rid of rounded corners and highlighted box on focus */
>>>>>>> 766e3057
#search-courses .form-control{
  border-radius:0rem;
  border:solid white;
}

#search-courses .form-control:focus{
  border-color: rgba(255, 255, 255, 0);
  box-shadow: 0 1px 1px rgba(0, 0, 0, 0) inset, 0 0 8px rgba(255, 255, 255, 0);
  outline: 0 none;
}

/* width */
::-webkit-scrollbar {
    width: 10px;
}

/* Track */
::-webkit-scrollbar-track {
    background: #f1f1f1; 
}
 
/* Handle */
::-webkit-scrollbar-thumb {
    background: #888; 
}

/* Handle on hover */
::-webkit-scrollbar-thumb:hover {
    background: #555; 
}<|MERGE_RESOLUTION|>--- conflicted
+++ resolved
@@ -145,11 +145,7 @@
   margin-left:0;
 }
 
-<<<<<<< HEAD
-/* get rid of rounded corners and highlighed box on focus */
-=======
 /* for search box, get rid of rounded corners and highlighted box on focus */
->>>>>>> 766e3057
 #search-courses .form-control{
   border-radius:0rem;
   border:solid white;
