--- conflicted
+++ resolved
@@ -139,11 +139,7 @@
   background-color: #464e56!important;
 }
 #display-courses {
-<<<<<<< HEAD
-  height:calc(100vh - 95px);
-=======
   height: calc(100vh - 95px);
->>>>>>> 9bffe208
   overflow:auto;
   background-color: #fff4f4;
 }
