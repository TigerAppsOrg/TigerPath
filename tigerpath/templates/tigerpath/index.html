--- conflicted
+++ resolved
@@ -46,25 +46,18 @@
       <div class="container">
         <a class="navbar-brand" href="{% url 'index' %}">TigerPath</a>
         <div>
-<<<<<<< HEAD
-        <div class="dropdown-container inline">
-        <a class="btn nav-btn" href="#" id="settings-btn">Settings</a>
-        <a class="btn nav-btn" href="https://goo.gl/forms/T0pnhwdBYIS8mM6q1" target="_blank">Feedback</a>
-        <div class="btn-group">
-        <a class="btn nav-btn dropdown-toggle" href="#" role="button" id="netid-btn" data-toggle="dropdown" aria-haspopup="true" aria-expanded="false">{{ request.user.profile.nickname|default:request.user.username }}</a>
-          <div class="dropdown-menu" aria-labelledby="dropdownMenuLink">
-            <a class="dropdown-item" href="{% url 'logout' %}">Logout</a>
+          <div class="dropdown-container inline">
+            <a class="btn nav-btn" href="#" id="settings-btn">Settings</a>
+            <a class="btn nav-btn" href="https://goo.gl/forms/T0pnhwdBYIS8mM6q1" target="_blank">Feedback</a>
+            <div class="btn-group">
+              <a class="btn nav-btn dropdown-toggle" href="#" role="button" id="netid-btn" data-toggle="dropdown" aria-haspopup="true" aria-expanded="false">{{ request.user.profile.nickname|default:request.user.username }}</a>
+              <div class="dropdown-menu" aria-labelledby="dropdownMenuLink">
+                <a class="dropdown-item" href="{% url 'logout' %}">Logout</a>
+              </div>
+            </div>
+            <a class="btn nav-btn" href="#" id="help-btn"><i class="far fa-question-circle"></i></a>
           </div>
         </div>
-=======
-        <a class="btn nav-btn" href="#" id="settings-btn">Settings</a>
-        <a class="btn nav-btn" href="https://goo.gl/forms/T0pnhwdBYIS8mM6q1" target="_blank">Feedback</a>
-        <a class="btn nav-btn" href="#" id="netid-btn" onclick="toggler('logout-btn');">{{ request.user.profile.nickname|default:request.user.username }}</a>
-        <a class="btn nav-btn hidden" href="{% url 'logout' %}" id="logout-btn">Logout</a>
->>>>>>> d9e18751
-        <a class="btn nav-btn" href="#" id="help-btn"><i class="far fa-question-circle"></i></a>
-        </div>
-      </div>
     </nav>
 
     <div class="row">
