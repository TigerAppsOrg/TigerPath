{% load staticfiles %}
{% load render_bundle from webpack_loader %}
<!DOCTYPE html>
<html>
  <head>
    <meta charset="utf-8"/>
    <meta name="viewport" content="width=device-width, initial-scale=1, shrink-to-fit=no">
    <meta name="description" content="TigerPath helps Princeton University students plan out their four-year course schedules.">

    <title>TigerPath - Four-Year Course Planner</title>

    <!-- Bootstrap core CSS -->
    <link rel="stylesheet" href="https://maxcdn.bootstrapcdn.com/bootstrap/4.0.0/css/bootstrap.min.css" integrity="sha384-Gn5384xqQ1aoWXA+058RXPxPg6fy4IWvTNh0E263XmFcJlSAwiGgFAW/dAiS6JXm" crossorigin="anonymous">

    <!-- Custom fonts for this template -->
    <link href="https://fonts.googleapis.com/css?family=Lato:300,400,700,300italic,400italic,700italic" rel="stylesheet" type="text/css">

    <!-- FontAwesome -->
    <link rel="stylesheet" href="https://use.fontawesome.com/releases/v5.0.10/css/all.css" integrity="sha384-+d0P83n9kaQMCwj8F4RJB66tzIwOKmrdb46+porD/OvrJ+37WqIM7UoBtwHO6Nlg" crossorigin="anonymous">

    <!-- Intro JS -->
    <link rel="stylesheet" href="https://cdnjs.cloudflare.com/ajax/libs/intro.js/2.9.3/introjs.min.css">

    <!-- Animate.css -->
    <link rel="stylesheet" href="https://cdnjs.cloudflare.com/ajax/libs/animate.css/3.5.2/animate.min.css" integrity="sha384-OHBBOqpYHNsIqQy8hL1U+8OXf9hH6QRxi0+EODezv82DfnZoV7qoHAZDwMwEJvSw" crossorigin="anonymous">

    <!-- Custom styles for this template -->
    <link href="{% static 'app/css/app-style.css' %}" rel="stylesheet">
    
    <!-- Google Tag Manager -->
    <script>(function(w,d,s,l,i){w[l]=w[l]||[];w[l].push({'gtm.start':
    new Date().getTime(),event:'gtm.js'});var f=d.getElementsByTagName(s)[0],
    j=d.createElement(s),dl=l!='dataLayer'?'&l='+l:'';j.async=true;j.src=
    'https://www.googletagmanager.com/gtm.js?id='+i+dl;f.parentNode.insertBefore(j,f);
    })(window,document,'script','dataLayer','GTM-5PVVZFT');</script>
    <!-- End Google Tag Manager -->
    <!-- Global site tag (gtag.js) - Google Analytics -->
    <script async src="https://www.googletagmanager.com/gtag/js?id=UA-118633124-1"></script>
    <script>
      window.dataLayer = window.dataLayer || [];
      function gtag(){dataLayer.push(arguments);}
      gtag('js', new Date());

      gtag('config', 'UA-118633124-1');
    </script>
  </head>
  <body>
    <!-- Google Tag Manager (noscript) -->
    <noscript><iframe src="https://www.googletagmanager.com/ns.html?id=GTM-5PVVZFT"
    height="0" width="0" style="display:none;visibility:hidden"></iframe></noscript>
    <!-- End Google Tag Manager (noscript) -->

    <!-- Navigation -->
    <nav class="navbar navbar-dark nav-color-custom static-top">
      <div class="container">
        <a class="navbar-brand" href="{% url 'index' %}">TigerPath <small>(Beta)</small></a>
        <div>
          <a class="btn nav-btn" href="#" id="settings-btn">Settings</a>
          <a class="btn nav-btn" href="https://goo.gl/forms/T0pnhwdBYIS8mM6q1" target="_blank">Feedback</a>
          <div class="dropdown">
            <a id="netid-btn" class="btn nav-btn dropdown-toggle" href="#">{{ request.user.profile.nickname|default:request.user.username }}</a>
            <div id="netid-dropdown" class="dropdown-menu">
              <a class="dropdown-item" href="{% url 'logout' %}">Logout</a>
            </div>
          </div>
          <a class="btn nav-btn" href="#" id="help-btn"><i class="far fa-question-circle"></i></a>
        </div>
      </div>
    </nav>

    <div class="row">
      <div class="col-lg-2">
        <!-- search bar -->
<<<<<<< HEAD
        <div id="search-courses">
        </div>
        <div id='search-info'>
          <div id="search-count">
          </div>
=======
        <div id="search-courses"></div>
        <div id='search-info'>
          <div id="search-count"></div>
>>>>>>> a53d59d1
          <span>Search Results</span>
          <i id="spinner" class="fas fa-circle-notch fa-spin"></i>
        </div>
        <div id="display-courses"></div>
      </div>

      <div class="col-lg-8 no-padding-left no-padding-right">
        <table id="semesters">
          <thead class="semester-header">
            <tr>
              {% with year=request.user.profile.year %}
                <td class="fall-sem">Fall {{ year|add:"-4"|default:"20XX" }}</td>
                <td class="spring-sem">Spring {{ year|add:"-3"|default:"20XX" }}</td>
                <td class="fall-sem">Fall {{ year|add:"-3"|default:"20XX" }}</td>
                <td class="spring-sem">Spring {{ year|add:"-2"|default:"20XX" }}</td>
              {% endwith %}
            </tr>
          </thead>
          <tbody>
            <tr>
              <td id="sem1" class="semester"></td>
              <td id="sem2" class="semester"></td>
              <td id="sem3" class="semester"></td>
              <td id="sem4" class="semester"></td>
            </tr>
          </tbody>
          <tbody>
            <tr>
              <td class="no-border"> </td>
            </tr>
          </tbody>
          <thead class="semester-header">
            <tr>
              {% with year=request.user.profile.year %}
                <td class="fall-sem">Fall {{ year|add:"-2"|default:"20XX" }}</td>
                <td class="spring-sem">Spring {{ year|add:"-1"|default:"20XX" }}</td>
                <td class="fall-sem">Fall {{ year|add:"-1"|default:"20XX" }}</td>
                <td class="spring-sem">Spring {{ year|default:"20XX" }}</td>
              {% endwith %}
            </tr>
          </thead>
          <tbody>
            <tr>
              <td id="sem5" class="semester"></td>
              <td id="sem6" class="semester"></td>
              <td id="sem7" class="semester"></td>
              <td id="sem8" class="semester"></td>
            </tr>
          </tbody>
        </table>
      </div>

      <div class="col-lg-2">
        <!-- requirements -->
        <div id="requirements"></div>
      </div>
    </div>

    <!-- external scripts -->
    <script src="https://ajax.googleapis.com/ajax/libs/jquery/1.12.4/jquery.min.js"></script>
    <script src="https://maxcdn.bootstrapcdn.com/bootstrap/4.0.0/js/bootstrap.min.js" integrity="sha384-JZR6Spejh4U02d8jOt6vLEHfe/JQGiRRSQQxSfFWpi1MquVdAyjUar5+76PVCmYl" crossorigin="anonymous"></script>
    <script src="https://cdnjs.cloudflare.com/ajax/libs/intro.js/2.9.3/intro.min.js"></script>
    <script src="https://cdnjs.cloudflare.com/ajax/libs/jquery.form/4.2.2/jquery.form.min.js" integrity="sha384-FzT3vTVGXqf7wRfy8k4BiyzvbNfeYjK+frTVqZeNDFl8woCbF0CYG6g2fMEFFo/i" crossorigin="anonymous"></script>

    <!-- onboarding and tutorial -->
    <script src="{% static 'app/js/tutorial.js' %}"></script>
    {% if onboarding_form %}
      {% include 'tigerpath/onboarding.html' %}
      <script src="{% static 'app/js/onboarding.js' %}"></script>
    {% elif show_tutorial %}
      <script>
        $(function() {
          // start the intro
          startIntro();
        });
      </script>
    {% endif %}

    <!-- react webpack -->
    {% render_bundle 'main' %}

    <!-- settings -->
    {% include 'tigerpath/settings.html' %}
    <script src="{% static 'app/js/settings.js' %}"></script>

    <!-- dropdown menu -->
    <script src="{% static 'app/js/dropdown.js' %}"></script>

    <!-- show messages to the user -->
    {% if messages %}
      {% for message in messages %}
        <div class="messages panel alert alert-info alert-dismissable" id="updates-popup">
          <button type="button" class="close" data-dismiss="alert" aria-label="close"><span aria-hidden="true">&times;</span></button>
          <span{% if message.tags %} class="{{ message.tags }}"{% endif %}>{% if 'safe' in message.tags %}{{ message|safe }}{% else %}{{ message }}{% endif %}</span>
        </div>
      {% endfor %}
    {% endif %}
  </body>
</html><|MERGE_RESOLUTION|>--- conflicted
+++ resolved
@@ -71,17 +71,9 @@
     <div class="row">
       <div class="col-lg-2">
         <!-- search bar -->
-<<<<<<< HEAD
-        <div id="search-courses">
-        </div>
-        <div id='search-info'>
-          <div id="search-count">
-          </div>
-=======
         <div id="search-courses"></div>
         <div id='search-info'>
           <div id="search-count"></div>
->>>>>>> a53d59d1
           <span>Search Results</span>
           <i id="spinner" class="fas fa-circle-notch fa-spin"></i>
         </div>
