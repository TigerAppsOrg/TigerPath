{% load staticfiles %}
{% load render_bundle from webpack_loader %}
<!DOCTYPE html>
<html>
  <head>
    <meta charset="utf-8"/>
    <meta name="viewport" content="width=device-width, initial-scale=1, shrink-to-fit=no">
    <meta name="description" content="TigerPath helps Princeton University students plan out their four-year course schedules.">

    <title>TigerPath - Four-Year Course Planner</title>

    <!-- Bootstrap core CSS -->
    <link rel="stylesheet" href="https://maxcdn.bootstrapcdn.com/bootstrap/4.0.0/css/bootstrap.min.css" integrity="sha384-Gn5384xqQ1aoWXA+058RXPxPg6fy4IWvTNh0E263XmFcJlSAwiGgFAW/dAiS6JXm" crossorigin="anonymous">

    <!-- Custom fonts for this template -->
    <link href="https://fonts.googleapis.com/css?family=Lato:300,400,700,300italic,400italic,700italic" rel="stylesheet" type="text/css">

    <!-- FontAwesome -->
    <link rel="stylesheet" href="https://use.fontawesome.com/releases/v5.0.10/css/all.css" integrity="sha384-+d0P83n9kaQMCwj8F4RJB66tzIwOKmrdb46+porD/OvrJ+37WqIM7UoBtwHO6Nlg" crossorigin="anonymous">

    <!-- Intro JS -->
    <link rel="stylesheet" href="https://cdnjs.cloudflare.com/ajax/libs/intro.js/2.9.3/introjs.min.css">

    <!-- Animate.css -->
    <link rel="stylesheet" href="https://cdnjs.cloudflare.com/ajax/libs/animate.css/3.5.2/animate.min.css" integrity="sha384-OHBBOqpYHNsIqQy8hL1U+8OXf9hH6QRxi0+EODezv82DfnZoV7qoHAZDwMwEJvSw" crossorigin="anonymous">

    <!-- Custom styles for this template -->
    <link href="{% static 'app/css/app-style.css' %}" rel="stylesheet">

    {% include 'includes/analytics/analytics_head.html' %}
  </head>
  <body>
    {% include 'includes/analytics/analytics_body.html' %}

    <!-- Banner shown on mobile -->
    <div id="banner">
      <div id="banner-content">
        TigerPath is optimized for desktops/laptops. Please use a device with a larger screen size to get the best experience.
      </div>
    </div>

    <!-- Navigation -->
    <nav class="navbar navbar-expand-lg navbar-dark">
      <div class="container">
        <a class="navbar-brand" href="{% url 'index' %}">TigerPath <small>(Beta)</small></a>
        <div>
          <a class="btn nav-btn" href="{% url 'about' %}" target="_blank" rel="noopener noreferrer">About</a>
          <a class="btn nav-btn" href="https://goo.gl/forms/T0pnhwdBYIS8mM6q1" target="_blank" rel="noopener noreferrer">Feedback</a>
<<<<<<< HEAD
          <a class="btn nav-btn" href="https://github.com/TigerPathApp/tigerpath" target="_blank" rel="noopener noreferrer">GitHub</a>
=======
          <a class="btn nav-btn" href="javascript:window.print()" rel="noopener noreferrer">Print</a>
>>>>>>> 11bcd960
          <div class="dropdown">
            <a id="netid-btn" class="btn nav-btn dropdown-toggle" href="#">{{ request.user.profile.nickname|default:request.user.username }}</a>
            <div id="netid-dropdown" class="dropdown-menu">
              <a class="dropdown-item" href="#" id="settings-btn">Settings</a>
              <a class="dropdown-item" href="{% url 'logout' %}">Logout</a>
            </div>
          </div>
          <a class="btn nav-btn" href="#" id="help-btn"><i class="far fa-question-circle"></i></a>
        </div>
      </div>
    </nav>

    <div id="app" class="row"></div>

    <!-- external scripts -->
    <script src="https://ajax.googleapis.com/ajax/libs/jquery/1.12.4/jquery.min.js"></script>
    <script src="https://maxcdn.bootstrapcdn.com/bootstrap/4.0.0/js/bootstrap.min.js" integrity="sha384-JZR6Spejh4U02d8jOt6vLEHfe/JQGiRRSQQxSfFWpi1MquVdAyjUar5+76PVCmYl" crossorigin="anonymous"></script>
    <script src="https://cdnjs.cloudflare.com/ajax/libs/intro.js/2.9.3/intro.min.js"></script>
    <script src="https://cdnjs.cloudflare.com/ajax/libs/jquery.form/4.2.2/jquery.form.min.js" integrity="sha384-FzT3vTVGXqf7wRfy8k4BiyzvbNfeYjK+frTVqZeNDFl8woCbF0CYG6g2fMEFFo/i" crossorigin="anonymous"></script>

    <!-- onboarding and tutorial -->
    <script src="{% static 'app/js/tutorial.js' %}"></script>
    {% if onboarding_form %}
      {% include 'tigerpath/onboarding.html' %}
      <script src="{% static 'app/js/onboarding.js' %}"></script>
    {% elif show_tutorial %}
      <script>
        $(function() {
          // start the intro
          startIntro();
        });
      </script>
    {% endif %}

    <!-- react webpack -->
    {% render_bundle 'main' %}

    <!-- settings -->
    {% include 'tigerpath/settings.html' %}
    <script src="{% static 'app/js/settings.js' %}"></script>

    <!-- dropdown menu -->
    <script src="{% static 'app/js/dropdown.js' %}"></script>

    <!-- show messages to the user -->
    {% include 'includes/messages.html' %}
  </body>
</html><|MERGE_RESOLUTION|>--- conflicted
+++ resolved
@@ -45,12 +45,9 @@
         <a class="navbar-brand" href="{% url 'index' %}">TigerPath <small>(Beta)</small></a>
         <div>
           <a class="btn nav-btn" href="{% url 'about' %}" target="_blank" rel="noopener noreferrer">About</a>
+          <a class="btn nav-btn" href="https://github.com/TigerPathApp/tigerpath" target="_blank" rel="noopener noreferrer">GitHub</a>
           <a class="btn nav-btn" href="https://goo.gl/forms/T0pnhwdBYIS8mM6q1" target="_blank" rel="noopener noreferrer">Feedback</a>
-<<<<<<< HEAD
-          <a class="btn nav-btn" href="https://github.com/TigerPathApp/tigerpath" target="_blank" rel="noopener noreferrer">GitHub</a>
-=======
           <a class="btn nav-btn" href="javascript:window.print()" rel="noopener noreferrer">Print</a>
->>>>>>> 11bcd960
           <div class="dropdown">
             <a id="netid-btn" class="btn nav-btn dropdown-toggle" href="#">{{ request.user.profile.nickname|default:request.user.username }}</a>
             <div id="netid-dropdown" class="dropdown-menu">
